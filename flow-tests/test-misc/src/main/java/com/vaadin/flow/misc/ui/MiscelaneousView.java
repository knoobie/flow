--- conflicted
+++ resolved
@@ -28,16 +28,8 @@
 
 // Import a test component that sets CSS properties.
 @JsModule("./src/my-component-themed.js")
-<<<<<<< HEAD
-
-// `src/` in component above should be replaced by `theme/my-theme`
-@Theme(MyTheme.class)
-@PWA(name = "Project Base for Vaadin", shortName = "Project Base")
-public class MiscelaneousView extends Div implements AppShellConfigurator {
-=======
 // `src/` in component should be replaced by `legacyTheme/my-theme`
 public class MiscelaneousView extends Div {
->>>>>>> 775db42f
 
     public static final String TEST_VIEW_ID = "MiscellaneousView";
 
