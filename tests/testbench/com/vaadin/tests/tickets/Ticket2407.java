<<<<<<< HEAD
package com.vaadin.tests.tickets;

import com.vaadin.ui.Form;
import com.vaadin.ui.Root.LegacyWindow;
import com.vaadin.ui.TextField;
import com.vaadin.ui.VerticalLayout;

public class Ticket2407 extends com.vaadin.Application.LegacyApplication {

    @Override
    public void init() {
        final LegacyWindow main = new LegacyWindow("Ticket2407");
        setMainWindow(main);

        Form form = new Form(new VerticalLayout());
        TextField text = new TextField("This caption shall be visible");
        text.setRequired(true);
        form.addField("test", text);
        main.addComponent(form);
    }
}
=======
package com.vaadin.tests.tickets;

import com.vaadin.ui.Form;
import com.vaadin.ui.TextField;
import com.vaadin.ui.VerticalLayout;
import com.vaadin.ui.Window;

public class Ticket2407 extends com.vaadin.Application {

    @Override
    public void init() {
        final Window main = new Window("Ticket2407");
        setMainWindow(main);

        Form form = new Form(new VerticalLayout());
        TextField text = new TextField("This caption shall be visible");
        text.setRequired(true);
        form.addField("test", text);
        main.addComponent(form);
    }
}
>>>>>>> 116cd1f2
<|MERGE_RESOLUTION|>--- conflicted
+++ resolved
@@ -1,4 +1,3 @@
-<<<<<<< HEAD
 package com.vaadin.tests.tickets;
 
 import com.vaadin.ui.Form;
@@ -19,27 +18,4 @@
         form.addField("test", text);
         main.addComponent(form);
     }
-}
-=======
-package com.vaadin.tests.tickets;
-
-import com.vaadin.ui.Form;
-import com.vaadin.ui.TextField;
-import com.vaadin.ui.VerticalLayout;
-import com.vaadin.ui.Window;
-
-public class Ticket2407 extends com.vaadin.Application {
-
-    @Override
-    public void init() {
-        final Window main = new Window("Ticket2407");
-        setMainWindow(main);
-
-        Form form = new Form(new VerticalLayout());
-        TextField text = new TextField("This caption shall be visible");
-        text.setRequired(true);
-        form.addField("test", text);
-        main.addComponent(form);
-    }
-}
->>>>>>> 116cd1f2
+}