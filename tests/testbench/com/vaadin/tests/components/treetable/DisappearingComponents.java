package com.vaadin.tests.components.treetable;

import com.vaadin.terminal.ExternalResource;
import com.vaadin.tests.components.AbstractTestCase;
import com.vaadin.ui.Link;
import com.vaadin.ui.Root;
import com.vaadin.ui.TreeTable;

public class DisappearingComponents extends AbstractTestCase {

    @Override
<<<<<<< HEAD
    protected void setup() {
        Root mainWindow = new Root("Application");
=======
    public void init() {
        Window mainWindow = new Window("Application");
>>>>>>> e578248b
        final TreeTable tt = new TreeTable();
        tt.setSizeUndefined();
        tt.setWidth("100%");
        tt.setImmediate(true);
        tt.setPageLength(0);
        tt.addContainerProperty("i", Integer.class, null);
        tt.addContainerProperty("link", Link.class, null);
        Object[] items = new Object[3];
        for (int i = 0; i < items.length; i++) {
            items[i] = tt
                    .addItem(
                            new Object[] {
                                    i + 1,
                                    new Link(String.valueOf(i + 1),
                                            new ExternalResource(
                                                    "http://www.google.fi")) },
                            null);
        }
        tt.setChildrenAllowed(items[0], false);
        tt.setChildrenAllowed(items[2], false);
        tt.setParent(items[2], items[1]);

        mainWindow.addComponent(tt);

        setMainWindow(mainWindow);
    }

    @Override
    protected String getDescription() {
        return "TreeTable column component empty after expand+collapse when pageLength is set to zero";
    }

    @Override
    protected Integer getTicketNumber() {
        return 7808;
    }

}<|MERGE_RESOLUTION|>--- conflicted
+++ resolved
@@ -9,13 +9,8 @@
 public class DisappearingComponents extends AbstractTestCase {
 
     @Override
-<<<<<<< HEAD
-    protected void setup() {
+public void init() {
         Root mainWindow = new Root("Application");
-=======
-    public void init() {
-        Window mainWindow = new Window("Application");
->>>>>>> e578248b
         final TreeTable tt = new TreeTable();
         tt.setSizeUndefined();
         tt.setWidth("100%");
