<<<<<<< HEAD
package com.vaadin.tests.components.label;

import java.util.ArrayList;
import java.util.LinkedHashMap;
import java.util.List;

import com.vaadin.data.Property.ValueChangeListener;
import com.vaadin.tests.components.AbstractComponentTest;
import com.vaadin.ui.Label;
import com.vaadin.ui.Label.ContentMode;

public class LabelTest extends AbstractComponentTest<Label> implements
        ValueChangeListener {

    private Command<Label, Object> setValueCommand = new Command<Label, Object>() {

        public void execute(Label c, Object value, Object data) {
            c.setValue(value);
        }
    };

    private Command<Label, Boolean> valueChangeListenerCommand = new Command<Label, Boolean>() {
        public void execute(Label c, Boolean value, Object data) {
            if (value) {
                c.addListener(LabelTest.this);
            } else {
                c.removeListener(LabelTest.this);

            }
        }
    };

    private Command<Label, ContentMode> contentModeCommand = new Command<Label, ContentMode>() {
        public void execute(Label c, ContentMode value, Object data) {
            c.setContentMode(value);
        }
    };

    @Override
    protected Class<Label> getTestClass() {
        return Label.class;
    }

    @Override
    protected void createActions() {
        super.createActions();

        createContentModeSelect(CATEGORY_FEATURES);
        createValueSelect(CATEGORY_FEATURES);
        createValueChangeListener(CATEGORY_LISTENERS);
    }

    private void createValueSelect(String category) {
        String subCategory = "Set text value";
        createCategory(subCategory, category);
        List<String> values = new ArrayList<String>();
        values.add("Test");
        values.add("A little longer value");
        values.add("A very long value with very much text. All in all it is 74 characters long");
        values.add("<b>Bold</b>");
        values.add("<div style=\"height: 70px; width: 15px; border: 1px dashed red\">With border</div>");

        createClickAction("(empty string)", subCategory, setValueCommand, "");
        createClickAction("(null)", subCategory, setValueCommand, null);
        for (String value : values) {
            createClickAction(value, subCategory, setValueCommand, value);
        }
    }

    @SuppressWarnings("deprecation")
    private void createContentModeSelect(String category) {
        LinkedHashMap<String, ContentMode> options = new LinkedHashMap<String, ContentMode>();
        options.put("Text", ContentMode.TEXT);
        options.put("Preformatted", ContentMode.PREFORMATTED);
        options.put("Raw", ContentMode.RAW);
        options.put("UIDL", ContentMode.XML); // Deprecated UIDL mode still used
                                              // to avoid breaking old tests
        options.put("XHTML", ContentMode.XHTML);
        options.put("XML", ContentMode.XML);

        createSelectAction("Content mode", category, options, "Text",
                contentModeCommand);
    }

    private void createValueChangeListener(String category) {
        createBooleanAction("Value change listener", category, false,
                valueChangeListenerCommand);
    }

    public void valueChange(com.vaadin.data.Property.ValueChangeEvent event) {
        Object o = event.getProperty().getValue();

        // Distinguish between null and 'null'
        String value = "null";
        if (o != null) {
            value = "'" + o.toString() + "'";
        }

        log(event.getClass().getSimpleName() + ", new value: " + value);
    };

}
=======
package com.vaadin.tests.components.label;

import java.util.ArrayList;
import java.util.LinkedHashMap;
import java.util.List;

import com.vaadin.data.Property.ValueChangeListener;
import com.vaadin.tests.components.AbstractComponentTest;
import com.vaadin.ui.Label;

public class LabelTest extends AbstractComponentTest<Label> implements
        ValueChangeListener {

    private Command<Label, Object> setValueCommand = new Command<Label, Object>() {

        public void execute(Label c, Object value, Object data) {
            c.setValue(value);
        }
    };

    private Command<Label, Boolean> valueChangeListenerCommand = new Command<Label, Boolean>() {
        public void execute(Label c, Boolean value, Object data) {
            if (value) {
                c.addListener(LabelTest.this);
            } else {
                c.removeListener(LabelTest.this);

            }
        }
    };

    private Command<Label, Integer> contentModeCommand = new Command<Label, Integer>() {
        public void execute(Label c, Integer value, Object data) {
            c.setContentMode(value);
        }
    };

    @Override
    protected Class<Label> getTestClass() {
        return Label.class;
    }

    @Override
    protected void createActions() {
        super.createActions();

        createContentModeSelect(CATEGORY_FEATURES);
        createValueSelect(CATEGORY_FEATURES);
        createValueChangeListener(CATEGORY_LISTENERS);
    }

    private void createValueSelect(String category) {
        String subCategory = "Set text value";
        createCategory(subCategory, category);
        List<String> values = new ArrayList<String>();
        values.add("Test");
        values.add("A little longer value");
        values.add("A very long value with very much text. All in all it is 74 characters long");
        values.add("<b>Bold</b>");
        values.add("<div style=\"height: 70px; width: 15px; border: 1px dashed red\">With border</div>");

        createClickAction("(empty string)", subCategory, setValueCommand, "");
        createClickAction("(null)", subCategory, setValueCommand, null);
        for (String value : values) {
            createClickAction(value, subCategory, setValueCommand, value);
        }
    }

    @SuppressWarnings("deprecation")
    private void createContentModeSelect(String category) {
        LinkedHashMap<String, Integer> options = new LinkedHashMap<String, Integer>();
        options.put("Text", Label.CONTENT_TEXT);
        options.put("Preformatted", Label.CONTENT_PREFORMATTED);
        options.put("Raw", Label.CONTENT_RAW);
        options.put("UIDL", Label.CONTENT_UIDL);
        options.put("XHTML", Label.CONTENT_XHTML);
        options.put("XML", Label.CONTENT_XML);

        createSelectAction("Content mode", category, options, "Text",
                contentModeCommand);
    }

    private void createValueChangeListener(String category) {
        createBooleanAction("Value change listener", category, false,
                valueChangeListenerCommand);
    }

    public void valueChange(com.vaadin.data.Property.ValueChangeEvent event) {
        Object o = event.getProperty().getValue();

        // Distinguish between null and 'null'
        String value = "null";
        if (o != null) {
            value = "'" + o.toString() + "'";
        }

        log(event.getClass().getSimpleName() + ", new value: " + value);
    };

}
>>>>>>> 116cd1f2
<|MERGE_RESOLUTION|>--- conflicted
+++ resolved
@@ -1,4 +1,3 @@
-<<<<<<< HEAD
 package com.vaadin.tests.components.label;
 
 import java.util.ArrayList;
@@ -100,106 +99,4 @@
         log(event.getClass().getSimpleName() + ", new value: " + value);
     };
 
-}
-=======
-package com.vaadin.tests.components.label;
-
-import java.util.ArrayList;
-import java.util.LinkedHashMap;
-import java.util.List;
-
-import com.vaadin.data.Property.ValueChangeListener;
-import com.vaadin.tests.components.AbstractComponentTest;
-import com.vaadin.ui.Label;
-
-public class LabelTest extends AbstractComponentTest<Label> implements
-        ValueChangeListener {
-
-    private Command<Label, Object> setValueCommand = new Command<Label, Object>() {
-
-        public void execute(Label c, Object value, Object data) {
-            c.setValue(value);
-        }
-    };
-
-    private Command<Label, Boolean> valueChangeListenerCommand = new Command<Label, Boolean>() {
-        public void execute(Label c, Boolean value, Object data) {
-            if (value) {
-                c.addListener(LabelTest.this);
-            } else {
-                c.removeListener(LabelTest.this);
-
-            }
-        }
-    };
-
-    private Command<Label, Integer> contentModeCommand = new Command<Label, Integer>() {
-        public void execute(Label c, Integer value, Object data) {
-            c.setContentMode(value);
-        }
-    };
-
-    @Override
-    protected Class<Label> getTestClass() {
-        return Label.class;
-    }
-
-    @Override
-    protected void createActions() {
-        super.createActions();
-
-        createContentModeSelect(CATEGORY_FEATURES);
-        createValueSelect(CATEGORY_FEATURES);
-        createValueChangeListener(CATEGORY_LISTENERS);
-    }
-
-    private void createValueSelect(String category) {
-        String subCategory = "Set text value";
-        createCategory(subCategory, category);
-        List<String> values = new ArrayList<String>();
-        values.add("Test");
-        values.add("A little longer value");
-        values.add("A very long value with very much text. All in all it is 74 characters long");
-        values.add("<b>Bold</b>");
-        values.add("<div style=\"height: 70px; width: 15px; border: 1px dashed red\">With border</div>");
-
-        createClickAction("(empty string)", subCategory, setValueCommand, "");
-        createClickAction("(null)", subCategory, setValueCommand, null);
-        for (String value : values) {
-            createClickAction(value, subCategory, setValueCommand, value);
-        }
-    }
-
-    @SuppressWarnings("deprecation")
-    private void createContentModeSelect(String category) {
-        LinkedHashMap<String, Integer> options = new LinkedHashMap<String, Integer>();
-        options.put("Text", Label.CONTENT_TEXT);
-        options.put("Preformatted", Label.CONTENT_PREFORMATTED);
-        options.put("Raw", Label.CONTENT_RAW);
-        options.put("UIDL", Label.CONTENT_UIDL);
-        options.put("XHTML", Label.CONTENT_XHTML);
-        options.put("XML", Label.CONTENT_XML);
-
-        createSelectAction("Content mode", category, options, "Text",
-                contentModeCommand);
-    }
-
-    private void createValueChangeListener(String category) {
-        createBooleanAction("Value change listener", category, false,
-                valueChangeListenerCommand);
-    }
-
-    public void valueChange(com.vaadin.data.Property.ValueChangeEvent event) {
-        Object o = event.getProperty().getValue();
-
-        // Distinguish between null and 'null'
-        String value = "null";
-        if (o != null) {
-            value = "'" + o.toString() + "'";
-        }
-
-        log(event.getClass().getSimpleName() + ", new value: " + value);
-    };
-
-}
->>>>>>> 116cd1f2
+}