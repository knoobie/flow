package com.vaadin.tests.integration;

import com.vaadin.data.Property.ValueChangeEvent;
import com.vaadin.data.Property.ValueChangeListener;
import com.vaadin.terminal.Page;
import com.vaadin.terminal.Page.BrowserWindowResizeEvent;
import com.vaadin.tests.components.TestBase;
import com.vaadin.tests.util.Log;
import com.vaadin.ui.CheckBox;
import com.vaadin.ui.Root.LegacyWindow;

public class EmbedSizeTest extends TestBase {

    private Log log = new Log(10);

    @Override
    protected void setup() {
        LegacyWindow mainWindow = getMainWindow();
        mainWindow.setSizeUndefined();
        mainWindow.getContent().setSizeUndefined();
        mainWindow.setImmediate(true);

        CheckBox lazyCheckBox = new CheckBox("Lazy resize");
        lazyCheckBox.addListener(new ValueChangeListener() {

            @Override
            public void valueChange(ValueChangeEvent event) {
                CheckBox cb = (CheckBox) event.getProperty();
                Boolean resizeLazy = cb.getValue();
                getMainWindow().setResizeLazy(resizeLazy);
                log.log("Resize lazy: " + resizeLazy);
            }
        });
        lazyCheckBox.setValue(Boolean.FALSE);
        lazyCheckBox.setImmediate(true);
        addComponent(lazyCheckBox);

        addComponent(log);
<<<<<<< HEAD

        mainWindow.addListener(new Root.BrowserWindowResizeListener() {
            @Override
=======
        mainWindow.addListener(new Page.BrowserWindowResizeListener() {
>>>>>>> 10237a53
            public void browserWindowResized(BrowserWindowResizeEvent event) {
                log.log("Resize event: " + event.getWidth() + " x "
                        + event.getHeight());
            }
        });
    }

    @Override
    protected String getDescription() {
        return "Resizing the browser window should send consistent resize events to the server even when the application is embedded";
    }

    @Override
    protected Integer getTicketNumber() {
        return Integer.valueOf(7923);
    }

}<|MERGE_RESOLUTION|>--- conflicted
+++ resolved
@@ -36,13 +36,8 @@
         addComponent(lazyCheckBox);
 
         addComponent(log);
-<<<<<<< HEAD
-
-        mainWindow.addListener(new Root.BrowserWindowResizeListener() {
+        mainWindow.addListener(new Page.BrowserWindowResizeListener() {
             @Override
-=======
-        mainWindow.addListener(new Page.BrowserWindowResizeListener() {
->>>>>>> 10237a53
             public void browserWindowResized(BrowserWindowResizeEvent event) {
                 log.log("Resize event: " + event.getWidth() + " x "
                         + event.getHeight());
