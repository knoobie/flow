<<<<<<< HEAD
package com.vaadin.data.util;

import java.util.HashMap;
import java.util.Iterator;
import java.util.Map;

import junit.framework.TestCase;

import com.vaadin.data.Container;
import com.vaadin.data.Item;
import com.vaadin.tests.util.TestUtil;

public class TestContainerSorting extends TestCase {

    private static final String ITEM_DATA_MINUS2_NULL = "Data -2 null";
    private static final String ITEM_DATA_MINUS2 = "Data -2";
    private static final String ITEM_DATA_MINUS1 = "Data -1";
    private static final String ITEM_DATA_MINUS1_NULL = "Data -1 null";
    private static final String ITEM_ANOTHER_NULL = "Another null";
    private static final String ITEM_STRING_2 = "String 2";
    private static final String ITEM_STRING_NULL2 = "String null";
    private static final String ITEM_STRING_1 = "String 1";

    private static final String PROPERTY_INTEGER_NULL2 = "integer-null";
    private static final String PROPERTY_INTEGER_NOT_NULL = "integer-not-null";
    private static final String PROPERTY_STRING_NULL = "string-null";
    private static final String PROPERTY_STRING_ID = "string-not-null";

    @Override
    protected void setUp() throws Exception {
        super.setUp();
    }

    public void testEmptyFilteredIndexedContainer() {
        IndexedContainer ic = new IndexedContainer();

        addProperties(ic);
        populate(ic);

        ic.addContainerFilter(PROPERTY_STRING_ID, "aasdfasdfasdf", true, false);
        ic.sort(new Object[] { PROPERTY_STRING_ID }, new boolean[] { true });

    }

    public void testFilteredIndexedContainer() {
        IndexedContainer ic = new IndexedContainer();

        addProperties(ic);
        populate(ic);

        ic.addContainerFilter(PROPERTY_STRING_ID, "a", true, false);
        ic.sort(new Object[] { PROPERTY_STRING_ID }, new boolean[] { true });
        verifyOrder(ic,
                new String[] { ITEM_ANOTHER_NULL, ITEM_DATA_MINUS1,
                        ITEM_DATA_MINUS1_NULL, ITEM_DATA_MINUS2,
                        ITEM_DATA_MINUS2_NULL, });
    }

    public void testIndexedContainer() {
        IndexedContainer ic = new IndexedContainer();

        addProperties(ic);
        populate(ic);

        ic.sort(new Object[] { PROPERTY_STRING_ID }, new boolean[] { true });
        verifyOrder(ic, new String[] { ITEM_ANOTHER_NULL, ITEM_DATA_MINUS1,
                ITEM_DATA_MINUS1_NULL, ITEM_DATA_MINUS2, ITEM_DATA_MINUS2_NULL,
                ITEM_STRING_1, ITEM_STRING_2, ITEM_STRING_NULL2 });

        ic.sort(new Object[] { PROPERTY_INTEGER_NOT_NULL,
                PROPERTY_INTEGER_NULL2, PROPERTY_STRING_ID }, new boolean[] {
                true, false, true });
        verifyOrder(ic, new String[] { ITEM_DATA_MINUS2, ITEM_DATA_MINUS2_NULL,
                ITEM_DATA_MINUS1, ITEM_DATA_MINUS1_NULL, ITEM_ANOTHER_NULL,
                ITEM_STRING_NULL2, ITEM_STRING_1, ITEM_STRING_2 });

        ic.sort(new Object[] { PROPERTY_INTEGER_NOT_NULL,
                PROPERTY_INTEGER_NULL2, PROPERTY_STRING_ID }, new boolean[] {
                true, true, true });
        verifyOrder(ic, new String[] { ITEM_DATA_MINUS2_NULL, ITEM_DATA_MINUS2,
                ITEM_DATA_MINUS1_NULL, ITEM_DATA_MINUS1, ITEM_ANOTHER_NULL,
                ITEM_STRING_NULL2, ITEM_STRING_1, ITEM_STRING_2 });

    }

    public void testHierarchicalContainer() {
        HierarchicalContainer hc = new HierarchicalContainer();
        populateContainer(hc);
        hc.sort(new Object[] { "name" }, new boolean[] { true });
        verifyOrder(hc, new String[] { "Audi", "C++", "Call of Duty", "Cars",
                "English", "Fallout", "Finnish", "Ford", "Games", "Java",
                "Might and Magic", "Natural languages", "PHP",
                "Programming languages", "Python", "Red Alert", "Swedish",
                "Toyota", "Volvo" });
        TestUtil.assertArrays(
                hc.rootItemIds().toArray(),
                new Integer[] { nameToId.get("Cars"), nameToId.get("Games"),
                        nameToId.get("Natural languages"),
                        nameToId.get("Programming languages") });
        TestUtil.assertArrays(
                hc.getChildren(nameToId.get("Games")).toArray(),
                new Integer[] { nameToId.get("Call of Duty"),
                        nameToId.get("Fallout"),
                        nameToId.get("Might and Magic"),
                        nameToId.get("Red Alert") });
    }

    private static void populateContainer(HierarchicalContainer container) {
        container.addContainerProperty("name", String.class, null);

        addItem(container, "Games", null);
        addItem(container, "Call of Duty", "Games");
        addItem(container, "Might and Magic", "Games");
        addItem(container, "Fallout", "Games");
        addItem(container, "Red Alert", "Games");

        addItem(container, "Cars", null);
        addItem(container, "Toyota", "Cars");
        addItem(container, "Volvo", "Cars");
        addItem(container, "Audi", "Cars");
        addItem(container, "Ford", "Cars");

        addItem(container, "Natural languages", null);
        addItem(container, "Swedish", "Natural languages");
        addItem(container, "English", "Natural languages");
        addItem(container, "Finnish", "Natural languages");

        addItem(container, "Programming languages", null);
        addItem(container, "C++", "Programming languages");
        addItem(container, "PHP", "Programming languages");
        addItem(container, "Java", "Programming languages");
        addItem(container, "Python", "Programming languages");

    }

    private static int index = 0;
    private static Map<String, Integer> nameToId = new HashMap<String, Integer>();
    private static Map<Integer, String> idToName = new HashMap<Integer, String>();

    public static void addItem(IndexedContainer container, String string,
            String parent) {
        nameToId.put(string, index);
        idToName.put(index, string);

        Item item = container.addItem(index);
        item.getItemProperty("name").setValue(string);

        if (parent != null && container instanceof HierarchicalContainer) {
            ((HierarchicalContainer) container).setParent(index,
                    nameToId.get(parent));
        }

        index++;
    }

    private void verifyOrder(Container.Sortable ic, Object[] idOrder) {
        int size = ic.size();
        Object[] actual = new Object[size];
        Iterator<?> i = ic.getItemIds().iterator();
        int index = 0;
        while (i.hasNext()) {
            Object o = i.next();
            if (o.getClass() == Integer.class
                    && idOrder[index].getClass() == String.class) {
                o = idToName.get(o);
            }
            actual[index++] = o;
        }

        TestUtil.assertArrays(actual, idOrder);

    }

    private void populate(IndexedContainer ic) {
        addItem(ic, ITEM_STRING_1, ITEM_STRING_1, 1, 1);
        addItem(ic, ITEM_STRING_NULL2, null, 0, null);
        addItem(ic, ITEM_STRING_2, ITEM_STRING_2, 2, 2);
        addItem(ic, ITEM_ANOTHER_NULL, null, 0, null);
        addItem(ic, ITEM_DATA_MINUS1, ITEM_DATA_MINUS1, -1, -1);
        addItem(ic, ITEM_DATA_MINUS1_NULL, null, -1, null);
        addItem(ic, ITEM_DATA_MINUS2, ITEM_DATA_MINUS2, -2, -2);
        addItem(ic, ITEM_DATA_MINUS2_NULL, null, -2, null);
    }

    private Item addItem(Container ic, String id, String string_null,
            int integer, Integer integer_null) {
        Item i = ic.addItem(id);
        i.getItemProperty(PROPERTY_STRING_ID).setValue(id);
        i.getItemProperty(PROPERTY_STRING_NULL).setValue(string_null);
        i.getItemProperty(PROPERTY_INTEGER_NOT_NULL).setValue(integer);
        i.getItemProperty(PROPERTY_INTEGER_NULL2).setValue(integer_null);

        return i;
    }

    private void addProperties(IndexedContainer ic) {
        ic.addContainerProperty("id", String.class, null);
        ic.addContainerProperty(PROPERTY_STRING_ID, String.class, "");
        ic.addContainerProperty(PROPERTY_STRING_NULL, String.class, null);
        ic.addContainerProperty(PROPERTY_INTEGER_NULL2, Integer.class, null);
        ic.addContainerProperty(PROPERTY_INTEGER_NOT_NULL, Integer.class, 0);
        ic.addContainerProperty("comparable-null", Integer.class, 0);
    }

    public class MyObject implements Comparable<MyObject> {
        private String data;

        public int compareTo(MyObject o) {
            if (o == null) {
                return 1;
            }

            if (o.data == null) {
                return data == null ? 0 : 1;
            } else if (data == null) {
                return -1;
            } else {
                return data.compareTo(o.data);
            }
        }
    }

}
=======
package com.vaadin.data.util;

import java.util.HashMap;
import java.util.Iterator;
import java.util.Map;

import junit.framework.TestCase;

import com.vaadin.data.Container;
import com.vaadin.data.Item;
import com.vaadin.data.util.HierarchicalContainer;
import com.vaadin.data.util.IndexedContainer;

public class TestContainerSorting extends TestCase {

    private static final String ITEM_DATA_MINUS2_NULL = "Data -2 null";
    private static final String ITEM_DATA_MINUS2 = "Data -2";
    private static final String ITEM_DATA_MINUS1 = "Data -1";
    private static final String ITEM_DATA_MINUS1_NULL = "Data -1 null";
    private static final String ITEM_ANOTHER_NULL = "Another null";
    private static final String ITEM_STRING_2 = "String 2";
    private static final String ITEM_STRING_NULL2 = "String null";
    private static final String ITEM_STRING_1 = "String 1";

    private static final String PROPERTY_INTEGER_NULL2 = "integer-null";
    private static final String PROPERTY_INTEGER_NOT_NULL = "integer-not-null";
    private static final String PROPERTY_STRING_NULL = "string-null";
    private static final String PROPERTY_STRING_ID = "string-not-null";

    @Override
    protected void setUp() throws Exception {
        super.setUp();
    }

    public void testEmptyFilteredIndexedContainer() {
        IndexedContainer ic = new IndexedContainer();

        addProperties(ic);
        populate(ic);

        ic.addContainerFilter(PROPERTY_STRING_ID, "aasdfasdfasdf", true, false);
        ic.sort(new Object[] { PROPERTY_STRING_ID }, new boolean[] { true });

    }

    public void testFilteredIndexedContainer() {
        IndexedContainer ic = new IndexedContainer();

        addProperties(ic);
        populate(ic);

        ic.addContainerFilter(PROPERTY_STRING_ID, "a", true, false);
        ic.sort(new Object[] { PROPERTY_STRING_ID }, new boolean[] { true });
        verifyOrder(ic,
                new String[] { ITEM_ANOTHER_NULL, ITEM_DATA_MINUS1,
                        ITEM_DATA_MINUS1_NULL, ITEM_DATA_MINUS2,
                        ITEM_DATA_MINUS2_NULL, });
    }

    public void testIndexedContainer() {
        IndexedContainer ic = new IndexedContainer();

        addProperties(ic);
        populate(ic);

        ic.sort(new Object[] { PROPERTY_STRING_ID }, new boolean[] { true });
        verifyOrder(ic, new String[] { ITEM_ANOTHER_NULL, ITEM_DATA_MINUS1,
                ITEM_DATA_MINUS1_NULL, ITEM_DATA_MINUS2, ITEM_DATA_MINUS2_NULL,
                ITEM_STRING_1, ITEM_STRING_2, ITEM_STRING_NULL2 });

        ic.sort(new Object[] { PROPERTY_INTEGER_NOT_NULL,
                PROPERTY_INTEGER_NULL2, PROPERTY_STRING_ID }, new boolean[] {
                true, false, true });
        verifyOrder(ic, new String[] { ITEM_DATA_MINUS2, ITEM_DATA_MINUS2_NULL,
                ITEM_DATA_MINUS1, ITEM_DATA_MINUS1_NULL, ITEM_ANOTHER_NULL,
                ITEM_STRING_NULL2, ITEM_STRING_1, ITEM_STRING_2 });

        ic.sort(new Object[] { PROPERTY_INTEGER_NOT_NULL,
                PROPERTY_INTEGER_NULL2, PROPERTY_STRING_ID }, new boolean[] {
                true, true, true });
        verifyOrder(ic, new String[] { ITEM_DATA_MINUS2_NULL, ITEM_DATA_MINUS2,
                ITEM_DATA_MINUS1_NULL, ITEM_DATA_MINUS1, ITEM_ANOTHER_NULL,
                ITEM_STRING_NULL2, ITEM_STRING_1, ITEM_STRING_2 });

    }

    public void testHierarchicalContainer() {
        HierarchicalContainer hc = new HierarchicalContainer();
        populateContainer(hc);
        hc.sort(new Object[] { "name" }, new boolean[] { true });
        verifyOrder(hc, new String[] { "Audi", "C++", "Call of Duty", "Cars",
                "English", "Fallout", "Finnish", "Ford", "Games", "Java",
                "Might and Magic", "Natural languages", "PHP",
                "Programming languages", "Python", "Red Alert", "Swedish",
                "Toyota", "Volvo" });
        assertArrays(
                hc.rootItemIds().toArray(),
                new Integer[] { nameToId.get("Cars"), nameToId.get("Games"),
                        nameToId.get("Natural languages"),
                        nameToId.get("Programming languages") });
        assertArrays(
                hc.getChildren(nameToId.get("Games")).toArray(),
                new Integer[] { nameToId.get("Call of Duty"),
                        nameToId.get("Fallout"),
                        nameToId.get("Might and Magic"),
                        nameToId.get("Red Alert") });
    }

    private static void populateContainer(HierarchicalContainer container) {
        container.addContainerProperty("name", String.class, null);

        addItem(container, "Games", null);
        addItem(container, "Call of Duty", "Games");
        addItem(container, "Might and Magic", "Games");
        addItem(container, "Fallout", "Games");
        addItem(container, "Red Alert", "Games");

        addItem(container, "Cars", null);
        addItem(container, "Toyota", "Cars");
        addItem(container, "Volvo", "Cars");
        addItem(container, "Audi", "Cars");
        addItem(container, "Ford", "Cars");

        addItem(container, "Natural languages", null);
        addItem(container, "Swedish", "Natural languages");
        addItem(container, "English", "Natural languages");
        addItem(container, "Finnish", "Natural languages");

        addItem(container, "Programming languages", null);
        addItem(container, "C++", "Programming languages");
        addItem(container, "PHP", "Programming languages");
        addItem(container, "Java", "Programming languages");
        addItem(container, "Python", "Programming languages");

    }

    private static int index = 0;
    private static Map<String, Integer> nameToId = new HashMap<String, Integer>();
    private static Map<Integer, String> idToName = new HashMap<Integer, String>();

    public static void addItem(IndexedContainer container, String string,
            String parent) {
        nameToId.put(string, index);
        idToName.put(index, string);

        Item item = container.addItem(index);
        item.getItemProperty("name").setValue(string);

        if (parent != null && container instanceof HierarchicalContainer) {
            ((HierarchicalContainer) container).setParent(index,
                    nameToId.get(parent));
        }

        index++;
    }

    private void verifyOrder(Container.Sortable ic, Object[] idOrder) {
        int size = ic.size();
        Object[] actual = new Object[size];
        Iterator<?> i = ic.getItemIds().iterator();
        int index = 0;
        while (i.hasNext()) {
            Object o = i.next();
            if (o.getClass() == Integer.class
                    && idOrder[index].getClass() == String.class) {
                o = idToName.get(o);
            }
            actual[index++] = o;
        }

        assertArrays(actual, idOrder);

    }

    private void assertArrays(Object[] actualObjects, Object[] expectedObjects) {
        assertEquals(
                "Actual contains a different number of values than was expected",
                expectedObjects.length, actualObjects.length);

        for (int i = 0; i < actualObjects.length; i++) {
            Object actual = actualObjects[i];
            Object expected = expectedObjects[i];

            assertEquals("Item[" + i + "] does not match", expected, actual);
        }

    }

    private void populate(IndexedContainer ic) {
        addItem(ic, ITEM_STRING_1, ITEM_STRING_1, 1, 1);
        addItem(ic, ITEM_STRING_NULL2, null, 0, null);
        addItem(ic, ITEM_STRING_2, ITEM_STRING_2, 2, 2);
        addItem(ic, ITEM_ANOTHER_NULL, null, 0, null);
        addItem(ic, ITEM_DATA_MINUS1, ITEM_DATA_MINUS1, -1, -1);
        addItem(ic, ITEM_DATA_MINUS1_NULL, null, -1, null);
        addItem(ic, ITEM_DATA_MINUS2, ITEM_DATA_MINUS2, -2, -2);
        addItem(ic, ITEM_DATA_MINUS2_NULL, null, -2, null);
    }

    private Item addItem(Container ic, String id, String string_null,
            int integer, Integer integer_null) {
        Item i = ic.addItem(id);
        i.getItemProperty(PROPERTY_STRING_ID).setValue(id);
        i.getItemProperty(PROPERTY_STRING_NULL).setValue(string_null);
        i.getItemProperty(PROPERTY_INTEGER_NOT_NULL).setValue(integer);
        i.getItemProperty(PROPERTY_INTEGER_NULL2).setValue(integer_null);

        return i;
    }

    private void addProperties(IndexedContainer ic) {
        ic.addContainerProperty("id", String.class, null);
        ic.addContainerProperty(PROPERTY_STRING_ID, String.class, "");
        ic.addContainerProperty(PROPERTY_STRING_NULL, String.class, null);
        ic.addContainerProperty(PROPERTY_INTEGER_NULL2, Integer.class, null);
        ic.addContainerProperty(PROPERTY_INTEGER_NOT_NULL, Integer.class, 0);
        ic.addContainerProperty("comparable-null", Integer.class, 0);
    }

    public class MyObject implements Comparable<MyObject> {
        private String data;

        public int compareTo(MyObject o) {
            if (o == null) {
                return 1;
            }

            if (o.data == null) {
                return data == null ? 0 : 1;
            } else if (data == null) {
                return -1;
            } else {
                return data.compareTo(o.data);
            }
        }
    }

}
>>>>>>> 116cd1f2
<|MERGE_RESOLUTION|>--- conflicted
+++ resolved
@@ -1,4 +1,3 @@
-<<<<<<< HEAD
 package com.vaadin.data.util;
 
 import java.util.HashMap;
@@ -221,244 +220,4 @@
         }
     }
 
-}
-=======
-package com.vaadin.data.util;
-
-import java.util.HashMap;
-import java.util.Iterator;
-import java.util.Map;
-
-import junit.framework.TestCase;
-
-import com.vaadin.data.Container;
-import com.vaadin.data.Item;
-import com.vaadin.data.util.HierarchicalContainer;
-import com.vaadin.data.util.IndexedContainer;
-
-public class TestContainerSorting extends TestCase {
-
-    private static final String ITEM_DATA_MINUS2_NULL = "Data -2 null";
-    private static final String ITEM_DATA_MINUS2 = "Data -2";
-    private static final String ITEM_DATA_MINUS1 = "Data -1";
-    private static final String ITEM_DATA_MINUS1_NULL = "Data -1 null";
-    private static final String ITEM_ANOTHER_NULL = "Another null";
-    private static final String ITEM_STRING_2 = "String 2";
-    private static final String ITEM_STRING_NULL2 = "String null";
-    private static final String ITEM_STRING_1 = "String 1";
-
-    private static final String PROPERTY_INTEGER_NULL2 = "integer-null";
-    private static final String PROPERTY_INTEGER_NOT_NULL = "integer-not-null";
-    private static final String PROPERTY_STRING_NULL = "string-null";
-    private static final String PROPERTY_STRING_ID = "string-not-null";
-
-    @Override
-    protected void setUp() throws Exception {
-        super.setUp();
-    }
-
-    public void testEmptyFilteredIndexedContainer() {
-        IndexedContainer ic = new IndexedContainer();
-
-        addProperties(ic);
-        populate(ic);
-
-        ic.addContainerFilter(PROPERTY_STRING_ID, "aasdfasdfasdf", true, false);
-        ic.sort(new Object[] { PROPERTY_STRING_ID }, new boolean[] { true });
-
-    }
-
-    public void testFilteredIndexedContainer() {
-        IndexedContainer ic = new IndexedContainer();
-
-        addProperties(ic);
-        populate(ic);
-
-        ic.addContainerFilter(PROPERTY_STRING_ID, "a", true, false);
-        ic.sort(new Object[] { PROPERTY_STRING_ID }, new boolean[] { true });
-        verifyOrder(ic,
-                new String[] { ITEM_ANOTHER_NULL, ITEM_DATA_MINUS1,
-                        ITEM_DATA_MINUS1_NULL, ITEM_DATA_MINUS2,
-                        ITEM_DATA_MINUS2_NULL, });
-    }
-
-    public void testIndexedContainer() {
-        IndexedContainer ic = new IndexedContainer();
-
-        addProperties(ic);
-        populate(ic);
-
-        ic.sort(new Object[] { PROPERTY_STRING_ID }, new boolean[] { true });
-        verifyOrder(ic, new String[] { ITEM_ANOTHER_NULL, ITEM_DATA_MINUS1,
-                ITEM_DATA_MINUS1_NULL, ITEM_DATA_MINUS2, ITEM_DATA_MINUS2_NULL,
-                ITEM_STRING_1, ITEM_STRING_2, ITEM_STRING_NULL2 });
-
-        ic.sort(new Object[] { PROPERTY_INTEGER_NOT_NULL,
-                PROPERTY_INTEGER_NULL2, PROPERTY_STRING_ID }, new boolean[] {
-                true, false, true });
-        verifyOrder(ic, new String[] { ITEM_DATA_MINUS2, ITEM_DATA_MINUS2_NULL,
-                ITEM_DATA_MINUS1, ITEM_DATA_MINUS1_NULL, ITEM_ANOTHER_NULL,
-                ITEM_STRING_NULL2, ITEM_STRING_1, ITEM_STRING_2 });
-
-        ic.sort(new Object[] { PROPERTY_INTEGER_NOT_NULL,
-                PROPERTY_INTEGER_NULL2, PROPERTY_STRING_ID }, new boolean[] {
-                true, true, true });
-        verifyOrder(ic, new String[] { ITEM_DATA_MINUS2_NULL, ITEM_DATA_MINUS2,
-                ITEM_DATA_MINUS1_NULL, ITEM_DATA_MINUS1, ITEM_ANOTHER_NULL,
-                ITEM_STRING_NULL2, ITEM_STRING_1, ITEM_STRING_2 });
-
-    }
-
-    public void testHierarchicalContainer() {
-        HierarchicalContainer hc = new HierarchicalContainer();
-        populateContainer(hc);
-        hc.sort(new Object[] { "name" }, new boolean[] { true });
-        verifyOrder(hc, new String[] { "Audi", "C++", "Call of Duty", "Cars",
-                "English", "Fallout", "Finnish", "Ford", "Games", "Java",
-                "Might and Magic", "Natural languages", "PHP",
-                "Programming languages", "Python", "Red Alert", "Swedish",
-                "Toyota", "Volvo" });
-        assertArrays(
-                hc.rootItemIds().toArray(),
-                new Integer[] { nameToId.get("Cars"), nameToId.get("Games"),
-                        nameToId.get("Natural languages"),
-                        nameToId.get("Programming languages") });
-        assertArrays(
-                hc.getChildren(nameToId.get("Games")).toArray(),
-                new Integer[] { nameToId.get("Call of Duty"),
-                        nameToId.get("Fallout"),
-                        nameToId.get("Might and Magic"),
-                        nameToId.get("Red Alert") });
-    }
-
-    private static void populateContainer(HierarchicalContainer container) {
-        container.addContainerProperty("name", String.class, null);
-
-        addItem(container, "Games", null);
-        addItem(container, "Call of Duty", "Games");
-        addItem(container, "Might and Magic", "Games");
-        addItem(container, "Fallout", "Games");
-        addItem(container, "Red Alert", "Games");
-
-        addItem(container, "Cars", null);
-        addItem(container, "Toyota", "Cars");
-        addItem(container, "Volvo", "Cars");
-        addItem(container, "Audi", "Cars");
-        addItem(container, "Ford", "Cars");
-
-        addItem(container, "Natural languages", null);
-        addItem(container, "Swedish", "Natural languages");
-        addItem(container, "English", "Natural languages");
-        addItem(container, "Finnish", "Natural languages");
-
-        addItem(container, "Programming languages", null);
-        addItem(container, "C++", "Programming languages");
-        addItem(container, "PHP", "Programming languages");
-        addItem(container, "Java", "Programming languages");
-        addItem(container, "Python", "Programming languages");
-
-    }
-
-    private static int index = 0;
-    private static Map<String, Integer> nameToId = new HashMap<String, Integer>();
-    private static Map<Integer, String> idToName = new HashMap<Integer, String>();
-
-    public static void addItem(IndexedContainer container, String string,
-            String parent) {
-        nameToId.put(string, index);
-        idToName.put(index, string);
-
-        Item item = container.addItem(index);
-        item.getItemProperty("name").setValue(string);
-
-        if (parent != null && container instanceof HierarchicalContainer) {
-            ((HierarchicalContainer) container).setParent(index,
-                    nameToId.get(parent));
-        }
-
-        index++;
-    }
-
-    private void verifyOrder(Container.Sortable ic, Object[] idOrder) {
-        int size = ic.size();
-        Object[] actual = new Object[size];
-        Iterator<?> i = ic.getItemIds().iterator();
-        int index = 0;
-        while (i.hasNext()) {
-            Object o = i.next();
-            if (o.getClass() == Integer.class
-                    && idOrder[index].getClass() == String.class) {
-                o = idToName.get(o);
-            }
-            actual[index++] = o;
-        }
-
-        assertArrays(actual, idOrder);
-
-    }
-
-    private void assertArrays(Object[] actualObjects, Object[] expectedObjects) {
-        assertEquals(
-                "Actual contains a different number of values than was expected",
-                expectedObjects.length, actualObjects.length);
-
-        for (int i = 0; i < actualObjects.length; i++) {
-            Object actual = actualObjects[i];
-            Object expected = expectedObjects[i];
-
-            assertEquals("Item[" + i + "] does not match", expected, actual);
-        }
-
-    }
-
-    private void populate(IndexedContainer ic) {
-        addItem(ic, ITEM_STRING_1, ITEM_STRING_1, 1, 1);
-        addItem(ic, ITEM_STRING_NULL2, null, 0, null);
-        addItem(ic, ITEM_STRING_2, ITEM_STRING_2, 2, 2);
-        addItem(ic, ITEM_ANOTHER_NULL, null, 0, null);
-        addItem(ic, ITEM_DATA_MINUS1, ITEM_DATA_MINUS1, -1, -1);
-        addItem(ic, ITEM_DATA_MINUS1_NULL, null, -1, null);
-        addItem(ic, ITEM_DATA_MINUS2, ITEM_DATA_MINUS2, -2, -2);
-        addItem(ic, ITEM_DATA_MINUS2_NULL, null, -2, null);
-    }
-
-    private Item addItem(Container ic, String id, String string_null,
-            int integer, Integer integer_null) {
-        Item i = ic.addItem(id);
-        i.getItemProperty(PROPERTY_STRING_ID).setValue(id);
-        i.getItemProperty(PROPERTY_STRING_NULL).setValue(string_null);
-        i.getItemProperty(PROPERTY_INTEGER_NOT_NULL).setValue(integer);
-        i.getItemProperty(PROPERTY_INTEGER_NULL2).setValue(integer_null);
-
-        return i;
-    }
-
-    private void addProperties(IndexedContainer ic) {
-        ic.addContainerProperty("id", String.class, null);
-        ic.addContainerProperty(PROPERTY_STRING_ID, String.class, "");
-        ic.addContainerProperty(PROPERTY_STRING_NULL, String.class, null);
-        ic.addContainerProperty(PROPERTY_INTEGER_NULL2, Integer.class, null);
-        ic.addContainerProperty(PROPERTY_INTEGER_NOT_NULL, Integer.class, 0);
-        ic.addContainerProperty("comparable-null", Integer.class, 0);
-    }
-
-    public class MyObject implements Comparable<MyObject> {
-        private String data;
-
-        public int compareTo(MyObject o) {
-            if (o == null) {
-                return 1;
-            }
-
-            if (o.data == null) {
-                return data == null ? 0 : 1;
-            } else if (data == null) {
-                return -1;
-            } else {
-                return data.compareTo(o.data);
-            }
-        }
-    }
-
-}
->>>>>>> 116cd1f2
+}