--- conflicted
+++ resolved
@@ -1,11 +1,6 @@
 package com.vaadin.tests.server.validation;
 
-<<<<<<< HEAD
 import org.junit.Assert;
-=======
-import junit.framework.Assert;
-
->>>>>>> 11f8811e
 import org.junit.Test;
 
 import com.vaadin.data.Validator.InvalidValueException;
@@ -63,7 +58,6 @@
     }
 
     @Test
-<<<<<<< HEAD
     public void testBeanValidationException_OneValidationError() {
         InvalidValueException[] causes = null;
         BeanValidator validator = new BeanValidator(BeanToValidate.class,
@@ -90,7 +84,6 @@
 
         Assert.assertEquals(2, causes.length);
     }
-=======
     public void testBeanValidationNotAddedTwice() {
         // See ticket #11045
         BeanFieldGroup<BeanToValidate> fieldGroup = new BeanFieldGroup<BeanToValidate>(
@@ -128,5 +121,4 @@
 
     }
 
->>>>>>> 11f8811e
 }