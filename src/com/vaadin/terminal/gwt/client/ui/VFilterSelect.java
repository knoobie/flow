--- conflicted
+++ resolved
@@ -1041,206 +1041,7 @@
         currentPage = page;
     }
 
-<<<<<<< HEAD
     protected void updateReadOnly() {
-=======
-    /*
-     * (non-Javadoc)
-     * 
-     * @see
-     * com.vaadin.terminal.gwt.client.Paintable#updateFromUIDL(com.vaadin.terminal
-     * .gwt.client.UIDL, com.vaadin.terminal.gwt.client.ApplicationConnection)
-     */
-    @SuppressWarnings("deprecation")
-    public void updateFromUIDL(UIDL uidl, ApplicationConnection client) {
-        paintableId = uidl.getId();
-        this.client = client;
-
-        readonly = uidl.hasAttribute("readonly");
-        enabled = !uidl.hasAttribute("disabled");
-
-        tb.setEnabled(enabled);
-        updateReadOnly();
-
-        if (client.updateComponent(this, uidl, true)) {
-            return;
-        }
-
-        // Inverse logic here to make the default case (text input enabled)
-        // work without additional UIDL messages
-        boolean noTextInput = uidl.hasAttribute(ATTR_NO_TEXT_INPUT)
-                && uidl.getBooleanAttribute(ATTR_NO_TEXT_INPUT);
-        setTextInputEnabled(!noTextInput);
-
-        // not a FocusWidget -> needs own tabindex handling
-        if (uidl.hasAttribute("tabindex")) {
-            tb.setTabIndex(uidl.getIntAttribute("tabindex"));
-        }
-
-        if (uidl.hasAttribute("filteringmode")) {
-            filteringmode = uidl.getIntAttribute("filteringmode");
-        }
-
-        immediate = uidl.hasAttribute("immediate");
-
-        nullSelectionAllowed = uidl.hasAttribute("nullselect");
-
-        nullSelectItem = uidl.hasAttribute("nullselectitem")
-                && uidl.getBooleanAttribute("nullselectitem");
-
-        currentPage = uidl.getIntVariable("page");
-
-        if (uidl.hasAttribute("pagelength")) {
-            pageLength = uidl.getIntAttribute("pagelength");
-        }
-
-        if (uidl.hasAttribute(ATTR_INPUTPROMPT)) {
-            // input prompt changed from server
-            inputPrompt = uidl.getStringAttribute(ATTR_INPUTPROMPT);
-        } else {
-            inputPrompt = "";
-        }
-
-        suggestionPopup.updateStyleNames(uidl);
-
-        allowNewItem = uidl.hasAttribute("allownewitem");
-        lastNewItemString = null;
-
-        currentSuggestions.clear();
-        if (!waitingForFilteringResponse) {
-            /*
-             * Clear the current suggestions as the server response always
-             * includes the new ones. Exception is when filtering, then we need
-             * to retain the value if the user does not select any of the
-             * options matching the filter.
-             */
-            currentSuggestion = null;
-            /*
-             * Also ensure no old items in menu. Unless cleared the old values
-             * may cause odd effects on blur events. Suggestions in menu might
-             * not necessary exist in select at all anymore.
-             */
-            suggestionPopup.menu.clearItems();
-
-        }
-
-        final UIDL options = uidl.getChildUIDL(0);
-        if (uidl.hasAttribute("totalMatches")) {
-            totalMatches = uidl.getIntAttribute("totalMatches");
-        } else {
-            totalMatches = 0;
-        }
-
-        // used only to calculate minimum popup width
-        String captions = Util.escapeHTML(inputPrompt);
-
-        for (final Iterator<?> i = options.getChildIterator(); i.hasNext();) {
-            final UIDL optionUidl = (UIDL) i.next();
-            final FilterSelectSuggestion suggestion = new FilterSelectSuggestion(
-                    optionUidl);
-            currentSuggestions.add(suggestion);
-            if (optionUidl.hasAttribute("selected")) {
-                if (!waitingForFilteringResponse || popupOpenerClicked) {
-                    String newSelectedOptionKey = Integer.toString(suggestion
-                            .getOptionKey());
-                    if (!newSelectedOptionKey.equals(selectedOptionKey)
-                            || suggestion.getReplacementString().equals(
-                                    tb.getText())) {
-                        // Update text field if we've got a new selection
-                        // Also update if we've got the same text to retain old
-                        // text selection behavior
-                        setPromptingOff(suggestion.getReplacementString());
-                        selectedOptionKey = newSelectedOptionKey;
-                    }
-                }
-                currentSuggestion = suggestion;
-                setSelectedItemIcon(suggestion.getIconUri());
-            }
-
-            // Collect captions so we can calculate minimum width for textarea
-            if (captions.length() > 0) {
-                captions += "|";
-            }
-            captions += Util.escapeHTML(suggestion.getReplacementString());
-        }
-
-        if ((!waitingForFilteringResponse || popupOpenerClicked)
-                && uidl.hasVariable("selected")
-                && uidl.getStringArrayVariable("selected").length == 0) {
-            // select nulled
-            if (!waitingForFilteringResponse || !popupOpenerClicked) {
-                if (!focused) {
-                    /*
-                     * client.updateComponent overwrites all styles so we must
-                     * ALWAYS set the prompting style at this point, even though
-                     * we think it has been set already...
-                     */
-                    prompting = false;
-                    setPromptingOn();
-                } else {
-                    // we have focus in field, prompting can't be set on,
-                    // instead just clear the input
-                    tb.setValue("");
-                }
-            }
-
-            setSelectedItemIcon(null);
-            selectedOptionKey = null;
-        }
-
-        if (waitingForFilteringResponse
-                && lastFilter.toLowerCase().equals(
-                        uidl.getStringVariable("filter"))) {
-            suggestionPopup.showSuggestions(currentSuggestions, currentPage,
-                    totalMatches);
-            waitingForFilteringResponse = false;
-            if (!popupOpenerClicked
-                    && selectPopupItemWhenResponseIsReceived != Select.NONE) {
-                // we're paging w/ arrows
-                if (selectPopupItemWhenResponseIsReceived == Select.LAST) {
-                    suggestionPopup.menu.selectLastItem();
-                } else {
-                    suggestionPopup.menu.selectFirstItem();
-                }
-
-                // This is used for paging so we update the keyboard selection
-                // variable as well.
-                MenuItem activeMenuItem = suggestionPopup.menu
-                        .getSelectedItem();
-                suggestionPopup.menu.setKeyboardSelectedItem(activeMenuItem);
-
-                // Update text field to contain the correct text
-                setTextboxText(activeMenuItem.getText());
-                tb.setSelectionRange(lastFilter.length(), activeMenuItem
-                        .getText().length() - lastFilter.length());
-
-                selectPopupItemWhenResponseIsReceived = Select.NONE; // reset
-            }
-            if (updateSelectionWhenReponseIsReceived) {
-                suggestionPopup.menu.doPostFilterSelectedItemAction();
-            }
-        }
-
-        // Calculate minumum textarea width
-        suggestionPopupMinWidth = minWidth(captions);
-
-        popupOpenerClicked = false;
-
-        if (!initDone) {
-            updateRootWidth();
-        }
-
-        // Focus dependent style names are lost during the update, so we add
-        // them here back again
-        if (focused) {
-            addStyleDependentName("focus");
-        }
-
-        initDone = true;
-    }
-
-    private void updateReadOnly() {
->>>>>>> 3c2de952
         tb.setReadOnly(readonly || !textInputEnabled);
     }
 
@@ -1355,19 +1156,12 @@
      * @param iconUri
      *            The URI of the icon
      */
-<<<<<<< HEAD
     protected void setSelectedItemIcon(String iconUri) {
-        if (iconUri == null || iconUri == "") {
-            panel.remove(selectedItemIcon);
-            updateRootWidth();
-=======
-    private void setSelectedItemIcon(String iconUri) {
         if (iconUri == null || iconUri.length() == 0) {
             if (selectedItemIcon.isAttached()) {
                 panel.remove(selectedItemIcon);
                 updateRootWidth();
             }
->>>>>>> 3c2de952
         } else {
             panel.insert(selectedItemIcon, 0);
             selectedItemIcon.setUrl(iconUri);
