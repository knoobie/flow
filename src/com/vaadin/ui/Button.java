--- conflicted
+++ resolved
@@ -37,15 +37,9 @@
  */
 @SuppressWarnings("serial")
 @ClientWidget(value = VButton.class, loadStyle = LoadStyle.EAGER)
-<<<<<<< HEAD
-// FIXME Button should not be a Field, but CheckBox should
-public class Button extends AbstractField<Boolean> implements
-        FieldEvents.BlurNotifier, FieldEvents.FocusNotifier {
-=======
 public class Button extends AbstractComponent implements
         FieldEvents.BlurNotifier, FieldEvents.FocusNotifier, Focusable,
         Action.ShortcutNotifier {
->>>>>>> fbe730fa
 
     /* Private members */
 
@@ -103,39 +97,6 @@
     }
 
     /**
-<<<<<<< HEAD
-     * Creates a new switch button with initial value.
-     * 
-     * @param state
-     *            the Initial state of the switch-button.
-     * @param initialState
-     * @deprecated use {@link CheckBox} instead of Button in "switchmode"
-     */
-    @Deprecated
-    public Button(String caption, boolean initialState) {
-        setCaption(caption);
-        setValue(Boolean.valueOf(initialState));
-        setSwitchMode(true);
-    }
-
-    /**
-     * Creates a new switch button that is connected to a boolean property.
-     * 
-     * @param state
-     *            the Initial state of the switch-button.
-     * @param dataSource
-     * @deprecated use {@link CheckBox} instead of Button in "switchmode"
-     */
-    @Deprecated
-    public Button(String caption, Property<Boolean> dataSource) {
-        setCaption(caption);
-        setSwitchMode(true);
-        setPropertyDataSource(dataSource);
-    }
-
-    /**
-=======
->>>>>>> fbe730fa
      * Paints the content of this component.
      * 
      * @param event
@@ -175,34 +136,10 @@
         }
 
         if (!isReadOnly() && variables.containsKey("state")) {
-<<<<<<< HEAD
-            // Gets the new and old button states
-            final Boolean newValue = (Boolean) variables.get("state");
-            final Boolean oldValue = getValue();
-
-            if (isSwitchMode()) {
-
-                // For switch button, the event is only sent if the
-                // switch state is changed
-                if (newValue != null && !newValue.equals(oldValue)
-                        && !isReadOnly()) {
-                    setValue(newValue);
-                    if (variables.containsKey("mousedetails")) {
-                        fireClick(MouseEventDetails
-                                .deSerialize((String) variables
-                                        .get("mousedetails")));
-                    } else {
-                        // for compatibility with custom implementations which
-                        // don't send mouse details
-                        fireClick();
-                    }
-                }
-=======
             // Send click events when the button is pushed
             if (variables.containsKey("mousedetails")) {
                 fireClick(MouseEventDetails.deSerialize((String) variables
                         .get("mousedetails")));
->>>>>>> fbe730fa
             } else {
                 // for compatibility with custom implementations which
                 // don't send mouse details
@@ -219,95 +156,6 @@
     }
 
     /**
-<<<<<<< HEAD
-     * Checks if it is switchMode.
-     * 
-     * @return <code>true</code> if it is in Switch Mode, otherwise
-     *         <code>false</code>.
-     * @deprecated the {@link CheckBox} component should be used instead of
-     *             Button in switch mode
-     */
-    @Deprecated
-    public boolean isSwitchMode() {
-        return switchMode;
-    }
-
-    /**
-     * Sets the switchMode.
-     * 
-     * @param switchMode
-     *            The switchMode to set.
-     * @deprecated the {@link CheckBox} component should be used instead of
-     *             Button in switch mode
-     */
-    @Deprecated
-    public void setSwitchMode(boolean switchMode) {
-        this.switchMode = switchMode;
-        if (!switchMode) {
-            setImmediate(true);
-            if (booleanValue()) {
-                setValue(Boolean.FALSE);
-            }
-        }
-    }
-
-    /**
-     * Get the boolean value of the button state.
-     * 
-     * @return True iff the button is pressed down or checked.
-     */
-    public boolean booleanValue() {
-        Boolean value = getValue();
-        return (null == value) ? false : value.booleanValue();
-    }
-
-    /**
-     * Sets immediate mode. Push buttons can not be set in non-immediate mode.
-     * 
-     * @see com.vaadin.ui.AbstractComponent#setImmediate(boolean)
-     */
-    @Override
-    public void setImmediate(boolean immediate) {
-        // Push buttons are always immediate
-        super.setImmediate(!isSwitchMode() || immediate);
-    }
-
-    /**
-     * The type of the button as a property.
-     * 
-     * @see com.vaadin.data.Property#getType()
-     */
-    @Override
-    public Class<Boolean> getType() {
-        return Boolean.class;
-    }
-
-    /* Click event */
-
-    private static final Method BUTTON_CLICK_METHOD;
-
-    /**
-     * Button style with no decorations. Looks like a link, acts like a button
-     * 
-     * @deprecated use {@link BaseTheme#BUTTON_LINK} instead.
-     */
-    @Deprecated
-    public static final String STYLE_LINK = "link";
-
-    static {
-        try {
-            BUTTON_CLICK_METHOD = ClickListener.class.getDeclaredMethod(
-                    "buttonClick", new Class[] { ClickEvent.class });
-        } catch (final java.lang.NoSuchMethodException e) {
-            // This should never happen
-            throw new java.lang.RuntimeException(
-                    "Internal error finding methods in Button");
-        }
-    }
-
-    /**
-=======
->>>>>>> fbe730fa
      * Click event. This event is thrown, when the button is clicked.
      * 
      * @author IT Mill Ltd.
