--- conflicted
+++ resolved
@@ -96,8 +96,6 @@
 
     private ElementResizeListener spacingResizeListener;
 
-<<<<<<< HEAD
-=======
     /*
      * This listener is applied only in IE8 to workaround browser issue where
      * IE8 forgets to update the error indicator position when the slot gets
@@ -114,7 +112,6 @@
         }
     };
 
->>>>>>> d214efa3
     // Caption is placed after component unless there is some part which
     // moves it above.
     private CaptionPosition captionPosition = CaptionPosition.RIGHT;
