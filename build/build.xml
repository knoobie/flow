--- conflicted
+++ resolved
@@ -157,12 +157,7 @@
                 <include name="${vaadin-package}/launcher/**" />
             </fileset>
             <fileset dir="${result-classes-junit}">
-<<<<<<< HEAD
-            	<!-- VaadinClasses is used by both JUnit and TestBench tests -->
-                <include name="**/VaadinClasses*.class" />
-=======
             	<!-- VaadinClasses and data classes are used by TestBench tests also -->
->>>>>>> 1d01f920
             </fileset>
             <!-- test resources -->
             <fileset dir="tests/testbench">
