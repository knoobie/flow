--- conflicted
+++ resolved
@@ -526,134 +526,6 @@
       $wnd.Vaadin.Flow.loading(action);
     }
   }
-<<<<<<< HEAD
-}
-
-export interface LoginResult {
-  token?: string;
-  error: boolean;
-  errorTitle: string;
-  errorMessage: string;
-}
-
-export interface LoginOptions{
-  loginProcessingUrl?: string;
-  failureUrl?: string;
-  defaultSuccessUrl?: string;
-}
-
-export interface LogoutOptions{
-  logoutUrl?: string;
-}
-
-/**
- * A helper method for Spring Security based form login.
- * @param username
- * @param password
- * @param options defines additional options, e.g, the loginProcessingUrl, failureUrl, defaultSuccessUrl etc.
- */
-export async function login(username: string, password: string, options?: LoginOptions): Promise<LoginResult> {
-  let result;
-  try {
-    const data = new FormData();
-    data.append('username', username);
-    data.append('password', password);
-
-    const loginProcessingUrl = options && options.loginProcessingUrl ? options.loginProcessingUrl : '/login';
-    const response = await fetch(loginProcessingUrl, {method: 'POST', body: data});
-
-    const failureUrl = options && options.failureUrl ? options.failureUrl : '/login?error';
-    const defaultSuccessUrl = options && options.defaultSuccessUrl ? options.defaultSuccessUrl : '/'
-    // this assumes the default Spring Security form login configuration (handler URL and responses)
-    if (response.ok && response.redirected && response.url.endsWith(failureUrl)) {
-      result = {
-        error: true,
-        errorTitle: 'Incorrect username or password.',
-        errorMessage: 'Check that you have entered the correct username and password and try again.'
-      };
-    } else if (response.ok && response.redirected && response.url.endsWith(defaultSuccessUrl)) {
-      // TODO: find a more efficient way to get a new CSRF token
-      // parsing the full response body just to get a token may be wasteful
-      const token = getCsrfTokenFromResponseBody(await response.text());
-      if (token) {
-        (window as any).Vaadin.TypeScript = (window as any).Vaadin.TypeScript || {};
-        (window as any).Vaadin.TypeScript.csrfToken = token;
-        result = {
-          error: false,
-          errorTitle: '',
-          errorMessage: '',
-          token
-        };
-      }
-    }
-  } catch (e) {
-    result = {
-      error: true,
-      errorTitle: e.name,
-      errorMessage: e.message
-    }
-  }
-
-  return result || {
-    error: true,
-    errorTitle: 'Error',
-    errorMessage: 'Something went wrong when trying to login.',
-  };
-}
-
-/**
- * A helper method for Spring Security based form logout
- * @param options defines additional options, e.g, the logoutUrl.
- */
-export async function logout(options?: LogoutOptions) {
-  // this assumes the default Spring Security logout configuration (handler URL)
-  const logoutUrl = options && options.logoutUrl ? options.logoutUrl : '/logout';
-  const response = await fetch(logoutUrl);
-
-  // TODO: find a more efficient way to get a new CSRF token
-  // parsing the full response body just to get a token may be wasteful
-  const token = getCsrfTokenFromResponseBody(await response.text());
-  (window as any).Vaadin.TypeScript.csrfToken = token;
-}
-
-const getCsrfTokenFromResponseBody = (body: string): string | undefined => {
-  const match = body.match(/window\.Vaadin = \{TypeScript: \{"csrfToken":"([0-9a-zA-Z\-]{36})"}};/i);
-  return match ? match[1] : undefined;
-}
-
-export type EndpointCallContinue = (token: string) => void;
-
-/**
- * It defines what to do when it detects a session is invalid. E.g.,
- * show a login view.
- * It takes an <code>EndpointCallContinue</code> parameter, which can be
- * used to continue the endpoint call.
- */
-export type OnInvalidSessionCallback = (continueFunc: EndpointCallContinue) => void;
-
-/**
- * A helper class for handling invalid sessions during an endpoint call.
- * E.g., you can use this to show user a login page when the session has expired.
- */
-export class InvalidSessionMiddleware implements MiddlewareClass {
-  constructor(private onInvalidSessionCallback: OnInvalidSessionCallback) {}
-
-  async invoke(context: MiddlewareContext, next: MiddlewareNext): Promise<Response> {
-    const clonedContext = { ...context };
-    clonedContext.request = context.request.clone();
-    const response = await next(context);
-    if (response.status === 401) {
-      return new Promise(async resolve => {
-        const continueFunc = (token: string) => {
-          clonedContext.request.headers.set('X-CSRF-Token', token);
-          resolve(next(clonedContext));
-        }
-        this.onInvalidSessionCallback(continueFunc);
-      });
-    } else {
-      return response;
-    }
-  }
 }
 
 export interface EndpointRequest {
@@ -675,6 +547,4 @@
     value: EndpointRequest;
     key: number;
   };
-=======
->>>>>>> e6e3977b
 }