/*
 * Copyright 2000-2019 Vaadin Ltd.
 *
 * Licensed under the Apache License, Version 2.0 (the "License"); you may not
 * use this file except in compliance with the License. You may obtain a copy of
 * the License at
 *
 * http://www.apache.org/licenses/LICENSE-2.0
 *
 * Unless required by applicable law or agreed to in writing, software
 * distributed under the License is distributed on an "AS IS" BASIS, WITHOUT
 * WARRANTIES OR CONDITIONS OF ANY KIND, either express or implied. See the
 * License for the specific language governing permissions and limitations under
 * the License.
 */
package com.vaadin.flow.server;

import javax.servlet.ServletOutputStream;
import javax.servlet.http.HttpServletRequest;
import javax.servlet.http.HttpServletResponse;
<<<<<<< HEAD

=======
import java.io.BufferedReader;
>>>>>>> 089f3aa6
import java.io.File;
import java.io.IOException;
import java.io.InputStream;
import java.io.InputStreamReader;
import java.io.UncheckedIOException;
import java.lang.management.ManagementFactory;
import java.net.HttpURLConnection;
import java.net.ServerSocket;
import java.net.URL;
import java.nio.charset.StandardCharsets;
import java.util.ArrayList;
import java.util.Arrays;
import java.util.Enumeration;
import java.util.List;
import java.util.UUID;
import java.util.concurrent.atomic.AtomicReference;
import java.util.regex.Pattern;

import org.apache.commons.io.FileUtils;
import org.apache.commons.text.WordUtils;
import org.slf4j.Logger;
import org.slf4j.LoggerFactory;

import com.vaadin.flow.function.DeploymentConfiguration;

import static com.vaadin.flow.server.Constants.SERVLET_PARAMETER_DEVMODE_WEBPACK_ERROR_PATTERN;
import static com.vaadin.flow.server.Constants.SERVLET_PARAMETER_DEVMODE_WEBPACK_OPTIONS;
import static com.vaadin.flow.server.Constants.SERVLET_PARAMETER_DEVMODE_WEBPACK_SUCCESS_PATTERN;
import static com.vaadin.flow.server.Constants.SERVLET_PARAMETER_DEVMODE_WEBPACK_TIMEOUT;
import static com.vaadin.flow.server.Constants.VAADIN_MAPPING;
import static com.vaadin.flow.server.frontend.FrontendUtils.WEBPACK_CONFIG;
import static com.vaadin.flow.server.frontend.FrontendUtils.getNodeExecutable;
import static com.vaadin.flow.server.frontend.FrontendUtils.validateNodeAndNpmVersion;
import static java.lang.String.format;
import static java.net.HttpURLConnection.HTTP_NOT_FOUND;
import static java.net.HttpURLConnection.HTTP_OK;
/**
 * Handles getting resources from <code>webpack-dev-server</code>.
 * <p>
 * This class is meant to be used during developing time. For a production mode
 * site <code>webpack</code> generates the static bundles that will be served
 * directly from the servlet (using a default servlet if such exists) or through
 * a stand alone static file server.
 *
 * By default it keeps updated npm dependencies and node imports before running
 * webpack server
 *
 * @since 2.0
 */
public final class DevModeHandler {

    private static final AtomicReference<DevModeHandler> atomicHandler = new AtomicReference<>();

    // It's not possible to know whether webpack is ready unless reading output
    // messages. When webpack finishes, it writes either a `Compiled` or a
    // `Failed` in the last line
    private static final String DEFAULT_OUTPUT_PATTERN = ": Compiled.";
    private static final String DEFAULT_ERROR_PATTERN = ": Failed to compile.";
    private static final String FAILED_MSG = "\n------------------ Frontend compilation failed. ------------------\n\n";
    private static final String SUCCEED_MSG = "\n----------------- Frontend compiled successfully. -----------------\n\n";
    private static final String START = "\n------------------ Starting Frontend compilation. ------------------\n\n";
    private static final String END = "\n------------------------- Webpack stopped  -------------------------\n";
    private static final String YELLOW = "\u001b[38;5;111m%s\u001b[0m";
    private static final String RED = "\u001b[38;5;196m%s\u001b[0m";
    private static final String GREEN = "\u001b[38;5;35m%s\u001b[0m";

    // If after this time in millisecs, the pattern was not found, we unlock the
    // process and continue. It might happen if webpack changes their output
    // without advise.
    private static final String DEFAULT_TIMEOUT_FOR_PATTERN = "60000";

    private static final int DEFAULT_BUFFER_SIZE = 32 * 1024;
    private static final int DEFAULT_TIMEOUT = 120 * 1000;
    private static final String WEBPACK_HOST = "http://localhost";

    private boolean notified = false;

    private String failedOutput;

    /**
     * The local installation path of the webpack-dev-server node script.
     */
    public static final String WEBPACK_SERVER = "node_modules/webpack-dev-server/bin/webpack-dev-server.js";

    private int port;
    private Process webpackProcess;
    private final boolean reuseDevServer;
    private DevServerWatchDog watchDog;

    private StringBuilder cumulativeOutput = new StringBuilder();

    private DevModeHandler(DeploymentConfiguration config, int runningPort,
            File npmFolder, File webpack, File webpackConfig) {

        port = runningPort;
        reuseDevServer = config.reuseDevServer();

        // If port is defined, means that webpack is already running
        if (port > 0) {
            if (checkWebpackConnection()) {
                getLogger().info("Reusing webpack-dev-server running at {}:{}",
                        WEBPACK_HOST, port);

                // Save running port for next usage
                saveRunningDevServerPort();
                watchDog = null;
                return;
            }
            throw new IllegalStateException(format(
                    "webpack-dev-server port '%d' is defined but it's not working properly",
                    port));
        }

        long start = System.nanoTime();
        getLogger().info("Starting webpack-dev-server");

        watchDog = new DevServerWatchDog();

        // Look for a free port
        port = getFreePort();

        ProcessBuilder processBuilder = new ProcessBuilder()
                .directory(npmFolder);

        validateNodeAndNpmVersion(npmFolder.getAbsolutePath());

        List<String> command = new ArrayList<>();
        command.add(getNodeExecutable(npmFolder.getAbsolutePath()));
        command.add(webpack.getAbsolutePath());
        command.add("--config");
        command.add(webpackConfig.getAbsolutePath());
        command.add("--port");
        command.add(String.valueOf(port));
        command.add("--watchDogPort=" + watchDog.getWatchDogPort());
        command.addAll(Arrays.asList(config
                .getStringProperty(SERVLET_PARAMETER_DEVMODE_WEBPACK_OPTIONS,
                        "-d --inline=false --progress --colors")
                .split(" +")));

<<<<<<< HEAD

        console(GREEN, START);
        console(YELLOW, WordUtils
                        .wrap(String.join(" ", command)
                                .replace(npmFolder.getAbsolutePath(), "."), 50)
                        .replace("\n", " \\ \n    ") + "\n\n");

=======
        if (getLogger().isDebugEnabled()) {
            getLogger()
                    .debug("Starting webpack-dev-server, port: {} dir: {}\n   {}",
                            port, npmFolder, String.join(" ", command));
        } else {
            getLogger()
                    .info("Starting webpack-dev-server, port: {} dir: {}", port,
                            npmFolder);
        }
        long start = System.currentTimeMillis();
>>>>>>> 089f3aa6
        processBuilder.command(command);
        try {
            webpackProcess = processBuilder
                    .redirectError(ProcessBuilder.Redirect.PIPE)
                    .redirectErrorStream(true).start();

            // We only can save the webpackProcess reference the first time that
            // the DevModeHandler is created. There is no way to store
            // it in the servlet container, and we do not want to save it in the
            // global JVM.
            // We instruct the JVM to stop the webpack-dev-server daemon when
            // the JVM stops, to avoid leaving daemons running in the system.
            // NOTE: that in the corner case that the JVM crashes or it is
            // killed
            // the daemon will be kept running. But anyways it will also happens
            // if the system was configured to be stop the daemon when the
            // servlet context is destroyed.
            Runtime.getRuntime().addShutdownHook(new Thread(this::stop));

            Pattern succeed = Pattern.compile(config.getStringProperty(
                    SERVLET_PARAMETER_DEVMODE_WEBPACK_SUCCESS_PATTERN,
                    DEFAULT_OUTPUT_PATTERN));

            Pattern failure = Pattern.compile(config.getStringProperty(
                    SERVLET_PARAMETER_DEVMODE_WEBPACK_ERROR_PATTERN,
                    DEFAULT_ERROR_PATTERN));

            logStream(webpackProcess.getInputStream(), succeed, failure);

            getLogger().info("Waiting for webpack compilation before proceeding.");
            synchronized (this) {
                this.wait(Integer.parseInt(config.getStringProperty( // NOSONAR
                        SERVLET_PARAMETER_DEVMODE_WEBPACK_TIMEOUT,
                        DEFAULT_TIMEOUT_FOR_PATTERN)));
            }

            long ms = (System.nanoTime() - start) / 1000000;
            getLogger().info("Started webpack-dev-server. Time: {}ms", ms);

            if (!webpackProcess.isAlive()) {
                throw new IllegalStateException("Webpack exited prematurely");
            }
            getLogger()
                    .info("Webpack startup and compilation completed in {}ms",
                            (System.currentTimeMillis() - start));
        } catch (IOException | InterruptedException e) {
            getLogger().error("Failed to start the webpack process", e);
        }

        saveRunningDevServerPort();
    }

    /**
     * Start the dev mode handler if none has been started yet.
     *
     * @param configuration
     *            deployment configuration
     * @param npmFolder
     *            folder with npm configuration files
     *
     * @return the instance in case everything is alright, null otherwise
     */
    public static DevModeHandler start(DeploymentConfiguration configuration,
            File npmFolder) {
        return start(0, configuration, npmFolder);
    }

    /**
     * Start the dev mode handler if none has been started yet.
     *
     * @param runningPort
     *            port on which Webpack is listening.
     * @param configuration
     *            deployment configuration
     * @param npmFolder
     *            folder with npm configuration files
     *
     * @return the instance in case everything is alright, null otherwise
     */
    public static DevModeHandler start(int runningPort,
            DeploymentConfiguration configuration, File npmFolder) {
        if (configuration.isProductionMode()
                || configuration.isCompatibilityMode()
                || !configuration.enableDevServer()) {
            return null;
        }
        atomicHandler.compareAndSet(null,
                createInstance(runningPort, configuration, npmFolder));
        return getDevModeHandler();
    }

    /**
     * Get the instantiated DevModeHandler.
     *
     * @return devModeHandler or {@code null} if not started
     */
    public static DevModeHandler getDevModeHandler() {
        return atomicHandler.get();
    }

    private static DevModeHandler createInstance(int runningPort,
            DeploymentConfiguration configuration, File npmFolder) {

        File webpack = null;
        File webpackConfig = null;
        if (runningPort == 0) {
            runningPort = getRunningDevServerPort();
        }

        // Skip checks if we have a webpack-dev-server already running
        if (runningPort == 0) {
            webpack = new File(npmFolder, WEBPACK_SERVER);
            webpackConfig = new File(npmFolder, WEBPACK_CONFIG);
            if (!npmFolder.exists()) {
                getLogger().warn(
                        "Instance not created because cannot change to '{}'",
                        npmFolder);
                return null;
            }
            if (!webpack.canExecute()) {
                getLogger().warn(
                        "Instance not created because cannot execute '{}'. Did you run `npm install`",
                        webpack);
                return null;
            } else if (!webpack.exists()) {
                getLogger().warn(
                        "Instance not created because file '{}' doesn't exist. Did you run `npm install`",
                        webpack);
                return null;
            }
            if (!webpackConfig.canRead()) {
                getLogger().warn(
                        "Instance not created because there is not webpack configuration '{}'",
                        webpackConfig);
                return null;
            }
        }
        return new DevModeHandler(configuration, runningPort, npmFolder,
                webpack, webpackConfig);
    }

    /**
     * Returns true if it's a request that should be handled by webpack.
     *
     * @param request
     *            the servlet request
     * @return true if the request should be forwarded to webpack
     */
    public boolean isDevModeRequest(HttpServletRequest request) {
        return request.getPathInfo() != null
                && request.getPathInfo().matches("/" + VAADIN_MAPPING + ".+\\.js");
    }

    /**
     * Serve a file by proxying to webpack.
     * <p>
     * Note: it considers the {@link HttpServletRequest#getPathInfo} that will
     * be the path passed to the 'webpack-dev-server' which is running in the
     * context root folder of the application.
     *
     * @param request
     *            the servlet request
     * @param response
     *            the servlet response
     * @return false if webpack returned a not found, true otherwise
     * @throws IOException
     *             in the case something went wrong like connection refused
     */
    public boolean serveDevModeRequest(HttpServletRequest request,
            HttpServletResponse response) throws IOException {
        // Since we have 'publicPath=/VAADIN/' in webpack config,
        // a valid request for webpack-dev-server should start with '/VAADIN/'
        String requestFilename = request.getPathInfo();

        HttpURLConnection connection = prepareConnection(requestFilename,
                request.getMethod());

        // Copies all the headers from the original request
        Enumeration<String> headerNames = request.getHeaderNames();
        while (headerNames.hasMoreElements()) {
            String header = headerNames.nextElement();
            connection.setRequestProperty(header,
                    // Exclude keep-alive
                    "Connect".equals(header) ? "close"
                            : request.getHeader(header));
        }

        // Send the request
        getLogger().debug("Requesting resource to webpack {}",
                connection.getURL());
        int responseCode = connection.getResponseCode();
        if (responseCode == HTTP_NOT_FOUND) {
            getLogger().debug("Resource not served by webpack {}",
                    requestFilename);
            // webpack cannot access the resource, return false so as flow can
            // handle it
            return false;
        }
        getLogger().debug("Served resource by webpack: {} {}", responseCode,
                requestFilename);

        // Copies response headers
        connection.getHeaderFields().forEach((header, values) -> {
            if (header != null) {
                response.addHeader(header, values.get(0));
            }
        });

        if (responseCode == HTTP_OK) {
            // Copies response payload
            writeStream(response.getOutputStream(),
                    connection.getInputStream());
        } else if (responseCode < 400) {
            response.setStatus(responseCode);
        } else {
            // Copies response code
            response.sendError(responseCode);
        }

        // Close request to avoid issues in CI and Chrome
        response.getOutputStream().close();

        return true;
    }

    private boolean checkWebpackConnection() {
        try {
            prepareConnection("/", "GET").getResponseCode();
            return true;
        } catch (IOException e) {
            getLogger().debug("Error checking webpack dev server connection",
                    e);
        }
        return false;
    }

    /**
     * Prepare a HTTP connection against webpack-dev-server.
     *
     * @param path
     *            the file to request
     * @param method
     *            the http method to use
     * @return the connection
     * @throws IOException
     *             on connection error
     */
    public HttpURLConnection prepareConnection(String path, String method)
            throws IOException {
        URL uri = new URL(WEBPACK_HOST + ":" + port + path);
        HttpURLConnection connection = (HttpURLConnection) uri.openConnection();
        connection.setRequestMethod(method);
        connection.setReadTimeout(DEFAULT_TIMEOUT);
        connection.setConnectTimeout(DEFAULT_TIMEOUT);
        return connection;
    }

    private void doNotify() {
        if (!notified) {
            notified = true;
            synchronized (this) {
                notify(); // NOSONAR
            }
        }
    }

    // mirrors a stream to logger, and check whether a success or error pattern
    // is found in the output.
    private void logStream(InputStream input, Pattern success,
            Pattern failure) {
        Thread thread = new Thread(() -> {
            InputStreamReader reader = new InputStreamReader(input,
                    StandardCharsets.UTF_8);
            try {
                readLinesLoop(success, failure, reader);
            } catch (IOException e) {
                if ("Stream closed".equals(e.getMessage())) {
                    console(GREEN, END);
                    getLogger().debug("Exception when reading webpack output.", e);
                } else {
                    getLogger().error("Exception when reading webpack output.", e);
                }
            }

            // Process closed stream, means that it exited, notify
            // DevModeHandler to continue
            doNotify();
        });
        thread.setDaemon(true);
        thread.setName("webpack");
        thread.start();
    }

    private void readLinesLoop(Pattern success, Pattern failure,
<<<<<<< HEAD
            InputStreamReader reader) throws IOException {
        StringBuilder line = new StringBuilder();
        for (int i; (i = reader.read()) >= 0;) {
            char ch = (char) i;
            console("%c", ch);
            line.append(ch);
            if (ch == '\n') {
                processLine(line.toString(), success, failure);
                line.setLength(0);
            }
        }
    }

    private void processLine(String line, Pattern success, Pattern failure) {
        // skip progress lines
        if (line.contains("\b")) {
            return;
        }

        // remove color escape codes for console
        String cleanLine = line
                .replaceAll("(\u001b\\[[;\\d]*m|[\b\r]+)", "");

        // save output so as it can be used to alert user in browser.
        cumulativeOutput.append(cleanLine);

        boolean succeed = success.matcher(line).find();
        boolean failed = failure.matcher(line).find();
        // We found the success or failure pattern in stream
        if (succeed || failed) {
            if (succeed) {
                console(GREEN, SUCCEED_MSG);
            } else {
                console(RED, FAILED_MSG);
            }
            // save output in case of failure
            failedOutput = failed ? cumulativeOutput.toString() : null;
            
            // reset cumulative buffer for the next compilation
            cumulativeOutput = new StringBuilder();

            // Notify DevModeHandler to continue
            doNotify();
        }
=======
            BufferedReader reader) throws IOException {
        StringBuilder output = getOutputBuilder();
        
        Consumer<String> info = s -> getLogger().debug(GREEN, s);
        Consumer<String> error = s -> getLogger().error(RED, s);
        Consumer<String> warn = s -> getLogger().debug(YELLOW, s);
        Consumer<String> log = info;
        for (String line; ((line = reader.readLine()) != null);) {
            String cleanLine = line
                    // remove color escape codes for console
                    .replaceAll("\u001b\\[[;\\d]*m", "")
                    // remove babel query string which is confusing
                    .replaceAll("\\?babel-target=[\\w\\d]+", "");

            // write each line read to logger, but selecting its correct level
            log = line.contains("WARNING") ? warn
                    : line.contains("ERROR") ? error : log;
            log.accept(cleanLine);

            // Only store webpack errors to be shown in the browser.
            if(line.contains("ERROR")) {
                // save output so as it can be used to alert user in browser.
                output.append(cleanLine).append(System.lineSeparator());
            }

            boolean succeed = success.matcher(line).find();
            boolean failed = failure.matcher(line).find();
            // We found the success or failure pattern in stream
            if (succeed || failed) {
                log.accept(succeed ? SUCCEED_MSG : FAILED_MSG);
                // save output in case of failure
                failedOutput = failed ? output.toString() : null;
                // reset output and logger for the next compilation
                output = getOutputBuilder();
                log = info;
                // Notify DevModeHandler to continue
                doNotify();
            }
        }
    }

    private StringBuilder getOutputBuilder() {
        StringBuilder output = new StringBuilder();
        output.append(String.format("Webpack build failed with errors:%n"));
        return output;
>>>>>>> 089f3aa6
    }

    private void writeStream(ServletOutputStream outputStream,
            InputStream inputStream) throws IOException {
        final byte[] buffer = new byte[DEFAULT_BUFFER_SIZE];
        int bytes;
        while ((bytes = inputStream.read(buffer)) >= 0) {
            outputStream.write(buffer, 0, bytes);
        }
    }

    private static Logger getLogger() {
        return LoggerFactory.getLogger(DevModeHandler.class);
    }

    /**
     * Return webpack console output when a compilation error happened.
     *
     * @return console output if error or null otherwise.
     */
    public String getFailedOutput() {
        return failedOutput;
    }

    /**
     * Remove the running port from the vaadinContext and temporary file.
     */
    public void removeRunningDevServerPort() {
        FileUtils.deleteQuietly(computeDevServerPortFileName());
    }

    private void saveRunningDevServerPort() {
        File portFile = computeDevServerPortFileName();
        try {
            FileUtils.forceMkdir(portFile.getParentFile());
            FileUtils.writeStringToFile(portFile, String.valueOf(port),
                    "UTF-8");
        } catch (IOException e) {
            throw new UncheckedIOException(e);
        }
    }

    private static int getRunningDevServerPort() {
        int port = 0;
        File portFile = computeDevServerPortFileName();
        if (portFile.canRead()) {
            try {
                String portString = FileUtils
                        .readFileToString(portFile, "UTF-8").trim();
                port = Integer.parseInt(portString);
            } catch (IOException e) {
                throw new UncheckedIOException(e);
            }
        }
        return port;
    }

    private static File computeDevServerPortFileName() {
        // The thread group is the same in each servlet-container restart
        String threadGroup = String
                .valueOf(Thread.currentThread().getThreadGroup().hashCode());

        // There is an unique name for the JVM
        String jvmUniqueName = ManagementFactory.getRuntimeMXBean().getName();

        // Use UUID for generate an unique identifier based on the thread and
        // JVM
        String uniqueUid = UUID.nameUUIDFromBytes(
                (jvmUniqueName + threadGroup).getBytes(StandardCharsets.UTF_8))
                .toString();

        // File is placed in the user temporary folder, it works for all
        // platforms
        return new File(System.getProperty("java.io.tmpdir"), uniqueUid);
    }

    /**
     * Returns an available tcp port in the system.
     *
     * @return a port number which is not busy
     */
    static int getFreePort() {
        try (ServerSocket s = new ServerSocket(0)) {
            s.setReuseAddress(true);
            return s.getLocalPort();
        } catch (IOException e) {
            throw new IllegalStateException(
                    "Unable to find a free port for running webpack", e);
        }
    }

    /**
     * Get the listening port of the 'webpack-dev-server'.
     *
     * @return the listening port of webpack
     */
    public int getPort() {
        return port;
    }

    /**
     * Whether the 'webpack-dev-server' should be reused on servlet reload.
     * Default true.
     *
     * @return true in case of reusing the server.
     */
    public boolean reuseDevServer() {
        return reuseDevServer;
    }

    /**
     * Stop the webpack-dev-server.
     */
    public void stop() {
        if (atomicHandler.get() == null) {
            return;
        }

        try {
            // The most reliable way to stop the webpack-dev-server is
            // by informing webpack to exit. We have implemented in webpack a
            // a listener that handles the stop command via HTTP and exits.
            prepareConnection("/stop", "GET").getResponseCode();
        } catch (IOException e) {
            getLogger().debug(
                    "webpack-dev-server does not support the `/stop` command.",
                    e);
        }

        if (watchDog != null) {
            watchDog.stop();
        }

        if (webpackProcess != null && webpackProcess.isAlive()) {
            webpackProcess.destroy();
        }

        atomicHandler.set(null);
        removeRunningDevServerPort();
    }

    @SuppressWarnings("squid:S106")
    private static void console(String format, Object s) {
        // intentionally send to console instead to log
        System.out.print(format(format, s));
    }
}<|MERGE_RESOLUTION|>--- conflicted
+++ resolved
@@ -18,11 +18,7 @@
 import javax.servlet.ServletOutputStream;
 import javax.servlet.http.HttpServletRequest;
 import javax.servlet.http.HttpServletResponse;
-<<<<<<< HEAD
-
-=======
-import java.io.BufferedReader;
->>>>>>> 089f3aa6
+
 import java.io.File;
 import java.io.IOException;
 import java.io.InputStream;
@@ -42,7 +38,6 @@
 import java.util.regex.Pattern;
 
 import org.apache.commons.io.FileUtils;
-import org.apache.commons.text.WordUtils;
 import org.slf4j.Logger;
 import org.slf4j.LoggerFactory;
 
@@ -162,26 +157,6 @@
                         "-d --inline=false --progress --colors")
                 .split(" +")));
 
-<<<<<<< HEAD
-
-        console(GREEN, START);
-        console(YELLOW, WordUtils
-                        .wrap(String.join(" ", command)
-                                .replace(npmFolder.getAbsolutePath(), "."), 50)
-                        .replace("\n", " \\ \n    ") + "\n\n");
-
-=======
-        if (getLogger().isDebugEnabled()) {
-            getLogger()
-                    .debug("Starting webpack-dev-server, port: {} dir: {}\n   {}",
-                            port, npmFolder, String.join(" ", command));
-        } else {
-            getLogger()
-                    .info("Starting webpack-dev-server, port: {} dir: {}", port,
-                            npmFolder);
-        }
-        long start = System.currentTimeMillis();
->>>>>>> 089f3aa6
         processBuilder.command(command);
         try {
             webpackProcess = processBuilder
@@ -476,7 +451,6 @@
     }
 
     private void readLinesLoop(Pattern success, Pattern failure,
-<<<<<<< HEAD
             InputStreamReader reader) throws IOException {
         StringBuilder line = new StringBuilder();
         for (int i; (i = reader.read()) >= 0;) {
@@ -521,53 +495,6 @@
             // Notify DevModeHandler to continue
             doNotify();
         }
-=======
-            BufferedReader reader) throws IOException {
-        StringBuilder output = getOutputBuilder();
-        
-        Consumer<String> info = s -> getLogger().debug(GREEN, s);
-        Consumer<String> error = s -> getLogger().error(RED, s);
-        Consumer<String> warn = s -> getLogger().debug(YELLOW, s);
-        Consumer<String> log = info;
-        for (String line; ((line = reader.readLine()) != null);) {
-            String cleanLine = line
-                    // remove color escape codes for console
-                    .replaceAll("\u001b\\[[;\\d]*m", "")
-                    // remove babel query string which is confusing
-                    .replaceAll("\\?babel-target=[\\w\\d]+", "");
-
-            // write each line read to logger, but selecting its correct level
-            log = line.contains("WARNING") ? warn
-                    : line.contains("ERROR") ? error : log;
-            log.accept(cleanLine);
-
-            // Only store webpack errors to be shown in the browser.
-            if(line.contains("ERROR")) {
-                // save output so as it can be used to alert user in browser.
-                output.append(cleanLine).append(System.lineSeparator());
-            }
-
-            boolean succeed = success.matcher(line).find();
-            boolean failed = failure.matcher(line).find();
-            // We found the success or failure pattern in stream
-            if (succeed || failed) {
-                log.accept(succeed ? SUCCEED_MSG : FAILED_MSG);
-                // save output in case of failure
-                failedOutput = failed ? output.toString() : null;
-                // reset output and logger for the next compilation
-                output = getOutputBuilder();
-                log = info;
-                // Notify DevModeHandler to continue
-                doNotify();
-            }
-        }
-    }
-
-    private StringBuilder getOutputBuilder() {
-        StringBuilder output = new StringBuilder();
-        output.append(String.format("Webpack build failed with errors:%n"));
-        return output;
->>>>>>> 089f3aa6
     }
 
     private void writeStream(ServletOutputStream outputStream,
