/*
 * Copyright 2000-2018 Vaadin Ltd.
 *
 * Licensed under the Apache License, Version 2.0 (the "License"); you may not
 * use this file except in compliance with the License. You may obtain a copy of
 * the License at
 *
 * http://www.apache.org/licenses/LICENSE-2.0
 *
 * Unless required by applicable law or agreed to in writing, software
 * distributed under the License is distributed on an "AS IS" BASIS, WITHOUT
 * WARRANTIES OR CONDITIONS OF ANY KIND, either express or implied. See the
 * License for the specific language governing permissions and limitations under
 * the License.
 */
package com.vaadin.flow.server.frontend;

import java.io.File;
import java.io.IOException;
import java.io.InputStream;
import java.nio.charset.StandardCharsets;
import java.util.ArrayList;
import java.util.Arrays;
import java.util.Collections;
import java.util.List;
import java.util.Map;
import java.util.Optional;
import java.util.stream.Stream;

import org.apache.commons.io.FileUtils;
import org.apache.commons.io.IOUtils;
import org.slf4j.Logger;
import org.slf4j.LoggerFactory;

import com.vaadin.flow.function.DeploymentConfiguration;
import com.vaadin.flow.server.Constants;
import com.vaadin.flow.server.DevModeHandler;
import com.vaadin.flow.server.VaadinService;
import com.vaadin.flow.server.frontend.FallbackChunk.CssImportData;

import elemental.json.JsonArray;
import elemental.json.JsonObject;

import static com.vaadin.flow.server.Constants.SERVLET_PARAMETER_STATISTICS_JSON;
import static com.vaadin.flow.server.Constants.STATISTICS_JSON_DEFAULT;
import static com.vaadin.flow.server.Constants.VAADIN_MAPPING;
import static com.vaadin.flow.server.Constants.VAADIN_SERVLET_RESOURCES;

/**
 * A class for static methods and definitions that might be used in different
 * locations.
 *
 * @since 2.0
 */
public class FrontendUtils {

    public static final String PROJECT_BASEDIR = "project.basedir";

    /**
     * Default folder for the node related content. It's the base directory for
     * {@link Constants#PACKAGE_JSON}, {@link FrontendUtils#WEBPACK_CONFIG},
     * {@link FrontendUtils#NODE_MODULES}.
     *
     * By default it's the project root folder.
     */
    public static final String DEFAULT_NODE_DIR = "./";

    /**
     * Location for the installed node packages. This folder is always
     * considered by node, even though we define extra folders with the
     * <code>NODE_PATH</code>.
     */
    public static final String NODE_MODULES = "node_modules/";

    /**
     * Default folder used for source and generated folders.
     */
    public static final String FRONTEND = "frontend/";

    /**
     * Path of the folder containing application frontend source files, it needs
     * to be relative to the {@link FrontendUtils#DEFAULT_NODE_DIR}
     *
     * By default it is <code>/frontend</code> in the project folder.
     */
    public static final String DEFAULT_FRONTEND_DIR = DEFAULT_NODE_DIR
            + FRONTEND;

    /**
     * The name of the webpack configuration file.
     */
    public static final String WEBPACK_CONFIG = "webpack.config.js";
    /**
     * The name of the webpack generated configuration file.
     */
    public static final String WEBPACK_GENERATED = "webpack.generated.js";

    /**
     * The NPM package name that will be used for the javascript files present
     * in jar resources that will to be copied to the npm folder so as they are
     * accessible to webpack.
     */
    public static final String FLOW_NPM_PACKAGE_NAME = "@vaadin/flow-frontend/";

    /**
     * Default target folder for the java project.
     */
    public static final String TARGET = "target/";

    /**
     * Default folder name for flow generated stuff relative to the
     * {@link FrontendUtils#TARGET}.
     */
    public static final String DEFAULT_GENERATED_DIR = TARGET + FRONTEND;

    /**
     * Name of the file that contains application imports, javascript, theme and
     * style annotations. It is also the entry-point for webpack. It is always
     * generated in the {@link FrontendUtils#DEFAULT_GENERATED_DIR} folder.
     */
    public static final String IMPORTS_NAME = "generated-flow-imports.js";

    /**
<<<<<<< HEAD
     * File name of the index.html in clientSideMode.
     */
    public static final String INDEX_HTML = "index.html";

    /**
     * File name of the index.ts in clientSideMode.
     */
    public static final String INDEX_TS = "index.ts";

    /**
     * File name of the index.js in clientSideMode.
     */
    public static final String INDEX_JS = "index.js";
=======
     * Name of the file that contains all application imports, javascript, theme
     * and style annotations which are not discovered by the current scanning
     * strategy (but they are in the project classpath). This file is
     * dynamically imported by the {@link FrontendUtils#IMPORTS_NAME} file. It
     * is always generated in the {@link FrontendUtils#DEFAULT_GENERATED_DIR}
     * folder.
     */
    public static final String FALLBACK_IMPORTS_NAME = "generated-flow-imports-fallback.js";
>>>>>>> 7b780429

    /**
     * A parameter for overriding the
     * {@link FrontendUtils#DEFAULT_GENERATED_DIR} folder.
     */
    public static final String PARAM_GENERATED_DIR = "vaadin.frontend.generated.folder";

    /**
     * A parameter for overriding the {@link FrontendUtils#DEFAULT_FRONTEND_DIR}
     * folder.
     */
    public static final String PARAM_FRONTEND_DIR = "vaadin.frontend.frontend.folder";

    /**
     * Set to {@code true} to ignore node/npm tool version checks.
     */
    public static final String PARAM_IGNORE_VERSION_CHECKS = "vaadin.ignoreVersionChecks";

    /**
     * A special prefix used by webpack to map imports placed in the
     * {@link FrontendUtils#DEFAULT_FRONTEND_DIR}. e.g.
     * <code>import 'Frontend/foo.js';</code> references the
     * file<code>frontend/foo.js</code>.
     */
    public static final String WEBPACK_PREFIX_ALIAS = "Frontend/";

    /**
     * File used to enable npm mode.
     */
    public static final String TOKEN_FILE = Constants.VAADIN_CONFIGURATION
            + "flow-build-info.json";

    /**
     * A key in a Json object for chunks list.
     */
    public static final String CHUNKS = "chunks";

    /**
     * A key in a Json object for fallback chunk.
     */
    public static final String FALLBACK = "fallback";

    /**
     * A key in a Json object for css imports data.
     */
    public static final String CSS_IMPORTS = "cssImports";

    /**
     * A key in a Json object for js modules data.
     */
    public static final String JS_MODULES = "jsModules";

    /**
     * A parameter informing about the location of the
     * {@link FrontendUtils#TOKEN_FILE}.
     */
    public static final String PARAM_TOKEN_FILE = "vaadin.frontend.token.file";

    private static final String NOT_FOUND = "%n%n======================================================================================================"
            + "%nFailed to determine '%s' tool." + "%nPlease install it either:"
            + "%n  - by following the https://nodejs.org/en/download/ guide to install it globally"
            + "%n  - or by running the frontend-maven-plugin goal to install it in this project:"
            + "%n  $ mvn com.github.eirslett:frontend-maven-plugin:1.7.6:install-node-and-npm -DnodeVersion=\"v10.16.0\" "
            + "%n======================================================================================================%n";

    private static final String SHOULD_WORK = "%n%n======================================================================================================"
            + "%nYour installed '%s' version (%s) is not supported but should still work. Supported versions are %d.%d+" //
            + "%nYou can install a new one:"
            + "%n  - by following the https://nodejs.org/en/download/ guide to install it globally"
            + "%n  - or by running the frontend-maven-plugin goal to install it in this project:"
            + "%n  $ mvn com.github.eirslett:frontend-maven-plugin:1.7.6:install-node-and-npm -DnodeVersion=\"v10.16.0\" "
            + "%n" //
            + "%nYou can disable the version check using -D%s=true" //
            + "%n======================================================================================================%n";

    private static final String TOO_OLD = "%n%n======================================================================================================"
            + "%nYour installed '%s' version (%s) is too old. Supported versions are %d.%d+" //
            + "%nPlease install a new one either:"
            + "%n  - by following the https://nodejs.org/en/download/ guide to install it globally"
            + "%n  - or by running the frontend-maven-plugin goal to install it in this project:"
            + "%n  $ mvn com.github.eirslett:frontend-maven-plugin:1.7.6:install-node-and-npm -DnodeVersion=\"v11.6.0\" "
            + "%n" //
            + "%nYou can disable the version check using -D%s=true" //
            + "%n======================================================================================================%n";

    private static FrontendToolsLocator frontendToolsLocator = new FrontendToolsLocator();

    private static String operatingSystem = null;

    /**
     * Only static stuff here.
     */
    private FrontendUtils() {
    }

    /**
     * Get the Operating System name from the {@code os.name} system property.
     *
     * @return operating system name
     */
    public static String getOsName() {
        if (operatingSystem == null) {
            operatingSystem = System.getProperty("os.name");
        }
        return operatingSystem;
    }

    /**
     * Check if the current os is Windows.
     *
     * @return true if windows
     */
    public static boolean isWindows() {
        return getOsName().startsWith("Windows");
    }

    /**
     * Locate <code>node</code> executable.
     *
     * @param baseDir
     *            project root folder.
     *
     * @return the full path to the executable
     */
    public static String getNodeExecutable(String baseDir) {
        String command = isWindows() ? "node.exe" : "node";
        String defaultNode = FrontendUtils.isWindows() ? "node/node.exe"
                : "node/node";
        return getExecutable(baseDir, command, defaultNode).getAbsolutePath();
    }

    /**
     * Locate <code>npm</code> executable.
     *
     * @param baseDir
     *            project root folder.
     *
     * @return the list of all commands in sequence that need to be executed to
     *         have npm running
     */
    public static List<String> getNpmExecutable(String baseDir) {
        // If `node` is not found in PATH, `node/node_modules/npm/bin/npm` will
        // not work because it's a shell or windows script that looks for node
        // and will fail. Thus we look for the `mpn-cli` node script instead
        File file = new File(baseDir, "node/node_modules/npm/bin/npm-cli.js");
        if (file.canRead()) {
            // We return a two element list with node binary and npm-cli script
            return Arrays.asList(getNodeExecutable(baseDir),
                    file.getAbsolutePath());
        }
        // Otherwise look for regulan `npm`
        String command = isWindows() ? "npm.cmd" : "npm";
        return Arrays.asList(
                getExecutable(baseDir, command, null).getAbsolutePath());
    }

    /**
     * Locate <code>bower</code> executable.
     * <p>
     * An empty list is returned if bower is not found
     *
     * @param baseDir
     *            project root folder.
     *
     * @return the list of all commands in sequence that need to be executed to
     *         have bower running, an empty list if bower is not found
     */
    public static List<String> getBowerExecutable(String baseDir) {
        File file = new File(baseDir, "node_modules/bower/bin/bower");
        if (file.canRead()) {
            // We return a two element list with node binary and bower script
            return Arrays.asList(getNodeExecutable(baseDir),
                    file.getAbsolutePath());
        }
        // Otherwise look for a regular `bower`
        String command = isWindows() ? "bower.cmd" : "bower";
        return frontendToolsLocator.tryLocateTool(command).map(File::getPath)
                .map(Collections::singletonList)
                .orElse(Collections.emptyList());
    }

    private static File getExecutable(String baseDir, String cmd,
            String defaultLocation) {
        File file = null;
        try {
            file = defaultLocation == null
                    ? frontendToolsLocator.tryLocateTool(cmd).orElse(null)
                    : Optional.of(new File(baseDir, defaultLocation))
                            .filter(frontendToolsLocator::verifyTool)
                            .orElseGet(() -> frontendToolsLocator
                                    .tryLocateTool(cmd).orElse(null));
        } catch (Exception e) { // NOSONAR
            // There are IOException coming from process fork
        }
        if (file == null) {
            throw new IllegalStateException(String.format(NOT_FOUND, cmd));
        }
        return file;
    }

    /**
     * Read a stream and copy the content in a String.
     *
     * @param inputStream
     *            the input stream
     * @return the string
     */
    public static String streamToString(InputStream inputStream) {
        String ret = "";
        try {
            return IOUtils.toString(inputStream, StandardCharsets.UTF_8)
                    .replaceAll("\\R", System.lineSeparator());
        } catch (IOException exception) {
            // ignore exception on close()
            LoggerFactory.getLogger(FrontendUtils.class)
                    .warn("Couldn't close template input stream", exception);
        }
        return ret;
    }

    /**
     * Creates a process builder for the given list of program and arguments. If
     * the program is defined as an absolute path, then the directory that
     * contains the program is also appended to PATH so that the it can locate
     * related tools.
     *
     * @param command
     *            a list with the program and arguments
     * @return a configured process builder
     */
    public static ProcessBuilder createProcessBuilder(List<String> command) {
        ProcessBuilder processBuilder = new ProcessBuilder(command);

        /*
         * Ensure the location of the command to run is in PATH. This is in some
         * cases needed by npm to locate a node binary.
         */
        File commandFile = new File(command.get(0));
        if (commandFile.isAbsolute()) {
            String commandPath = commandFile.getParent();

            Map<String, String> environment = processBuilder.environment();
            String path = environment.get("PATH");
            if (path == null || path.isEmpty()) {
                path = commandPath;
            } else if (!path.contains(commandPath)) {
                path += File.pathSeparatorChar + commandPath;
            }
            environment.put("PATH", path);
        }

        return processBuilder;
    }

    /**
     * Gets the content of the <code>stats.json</code> file produced by webpack.
     *
     * @param service
     *            the vaadin service.
     * @return the content of the file as a string, null if not found.
     * @throws IOException
     *             on error reading stats file.
     */
    public static String getStatsContent(VaadinService service)
            throws IOException {
        DeploymentConfiguration config = service.getDeploymentConfiguration();
        InputStream content = null;

        if (!config.isProductionMode() && config.enableDevServer()) {
            content = getStatsFromWebpack();
        }

        if (content == null) {
            content = getStatsFromClassPath(service);
        }
        return content != null ? streamToString(content) : null;
    }

    /**
     * Gets the content of the <code>frontend/index.html</code> file which is
     * served by webpack-dev-server in dev-mode and read from classpath in
     * production mode. NOTE: In dev mode, the file content file is fetched via
     * webpack http request. So that we don't need to have a separate
     * index.html's content watcher, auto-reloading will work automatically,
     * like other files managed by webpack in `frontend/` folder.
     *
     * @param service
     *            the vaadin service
     * @return the content of the index html file as a string, null if not
     *         found.
     * @throws IOException
     *             on error when reading file
     *
     */
    public static String getIndexHtmlContent(VaadinService service)
            throws IOException {
        String indexHtmlPathInDevMode = "/" + VAADIN_MAPPING + INDEX_HTML;
        String indexHtmlPathInProductionMode = VAADIN_SERVLET_RESOURCES
                + INDEX_HTML;
        return getFileContent(service, indexHtmlPathInDevMode,
                indexHtmlPathInProductionMode);
    }

    private static String getFileContent(VaadinService service,
            String pathInDevMode, String pathInProductionMode)
            throws IOException {
        DeploymentConfiguration config = service.getDeploymentConfiguration();
        InputStream content = null;

        if (!config.isProductionMode() && config.enableDevServer()) {
            content = getFileFromWebpack(pathInDevMode);
        }

        if (content == null) {
            content = getFileFromClassPath(service, pathInProductionMode);
        }
        return content != null ? streamToString(content) : null;
    }

    private static InputStream getFileFromClassPath(VaadinService service,
            String filePath) {
        InputStream stream = service.getClassLoader()
                .getResourceAsStream(filePath);
        if (stream == null) {
            getLogger().error("Cannot get the '{}' from the classpath",
                    filePath);
        }
        return stream;
    }

    /**
     * Get the latest has for the stats file in development mode. This is
     * requested from the webpack-dev-server.
     * <p>
     * In production mode and disabled dev server mode an empty string is
     * returned.
     *
     * @param service
     *            the Vaadin service.
     * @return hash string for the stats.json file, empty string if none found
     * @throws IOException
     *             if an I/O error occurs while creating the input stream.
     */
    public static String getStatsHash(VaadinService service)
            throws IOException {
        DeploymentConfiguration config = service.getDeploymentConfiguration();
        if (!config.isProductionMode() && config.enableDevServer()) {
            DevModeHandler handler = DevModeHandler.getDevModeHandler();
            return streamToString(handler
                    .prepareConnection("/stats.hash", "GET").getInputStream())
                            .replaceAll("\"", "");
        }

        return "";
    }

    private static InputStream getStatsFromWebpack() throws IOException {
        DevModeHandler handler = DevModeHandler.getDevModeHandler();
        return handler.prepareConnection("/stats.json", "GET").getInputStream();
    }

    private static InputStream getStatsFromClassPath(VaadinService service) {
        String stats = service.getDeploymentConfiguration()
                .getStringProperty(SERVLET_PARAMETER_STATISTICS_JSON,
                        VAADIN_SERVLET_RESOURCES + STATISTICS_JSON_DEFAULT)
                // Remove absolute
                .replaceFirst("^/", "");
        InputStream stream = service.getClassLoader()
                .getResourceAsStream(stats);
        if (stream == null) {
            getLogger().error(
                    "Cannot get the 'stats.json' from the classpath '{}'",
                    stats);
        }
        return stream;
    }

    private static InputStream getFileFromWebpack(String filePath)
            throws IOException {
        DevModeHandler handler = DevModeHandler.getDevModeHandler();
        return handler.prepareConnection(filePath, "GET").getInputStream();
    }

    /**
     * Validate that the found node and npm versions are new enough. Throws an
     * exception with a descriptive message if a version is too old.
     *
     * @param baseDir
     *            project root folder.
     */
    public static void validateNodeAndNpmVersion(String baseDir) {
        try {
            List<String> nodeVersionCommand = new ArrayList<>();
            nodeVersionCommand.add(FrontendUtils.getNodeExecutable(baseDir));
            nodeVersionCommand.add("--version");
            String[] nodeVersion = getVersion("node", nodeVersionCommand);
            validateToolVersion("node", nodeVersion,
                    Constants.SUPPORTED_NODE_MAJOR_VERSION,
                    Constants.SUPPORTED_NODE_MINOR_VERSION,
                    Constants.SHOULD_WORK_NODE_MAJOR_VERSION,
                    Constants.SHOULD_WORK_NODE_MINOR_VERSION);
        } catch (UnknownVersionException e) {
            getLogger().warn("Error checking if node is new enough", e);
        }

        try {
            List<String> npmVersionCommand = new ArrayList<>();
            npmVersionCommand.addAll(FrontendUtils.getNpmExecutable(baseDir));
            npmVersionCommand.add("--version");
            String[] npmVersion = getVersion("npm", npmVersionCommand);
            validateToolVersion("npm", npmVersion,
                    Constants.SUPPORTED_NPM_MAJOR_VERSION,
                    Constants.SUPPORTED_NPM_MINOR_VERSION,
                    Constants.SHOULD_WORK_NPM_MAJOR_VERSION,
                    Constants.SHOULD_WORK_NPM_MINOR_VERSION);
        } catch (UnknownVersionException e) {
            getLogger().warn("Error checking if npm is new enough", e);
        }

    }

    /**
     * Get directory where project's frontend files are located.
     *
     * @param configuration
     *            the current deployment configuration
     *
     * @return {@link #DEFAULT_FRONTEND_DIR} or value of
     *         {@link #PARAM_FRONTEND_DIR} if it is set.
     */
    public static String getProjectFrontendDir(
            DeploymentConfiguration configuration) {
        return configuration
                .getStringProperty(PARAM_FRONTEND_DIR, DEFAULT_FRONTEND_DIR);
    }

    /**
     * Checks whether the {@code file} is a webpack configuration file with the
     * expected content (includes a configuration generated by Flow).
     *
     * @param file
     *            a file to check
     * @return {@code true} iff the file exists and includes a generated
     *         configuration
     * @throws IOException
     *             if an I/O error occurs while reading the file
     */
    public static boolean isWebpackConfigFile(File file) throws IOException {
        return file.exists()
                && FileUtils.readFileToString(file, StandardCharsets.UTF_8)
                        .contains("./webpack.generated.js");
    }

    /**
     * Read fallback chunk data from a json object.
     *
     * @param object
     *            json object to read fallback chunk data
     * @return a fallback chunk data
     */
    public static FallbackChunk readFallbackChunk(JsonObject object) {
        if (!object.hasKey(CHUNKS)) {
            return null;
        }
        JsonObject obj = object.getObject(CHUNKS);
        if (!obj.hasKey(FALLBACK)) {
            return null;
        }
        obj = obj.getObject(FALLBACK);
        List<String> fallbackModles = new ArrayList<>();
        JsonArray modules = obj.getArray(JS_MODULES);
        for (int i = 0; i < modules.length(); i++) {
            fallbackModles.add(modules.getString(i));
        }
        List<CssImportData> fallbackCss = new ArrayList<>();
        JsonArray css = obj.getArray(CSS_IMPORTS);
        for (int i = 0; i < css.length(); i++) {
            fallbackCss.add(createCssData(css.getObject(i)));
        }
        return new FallbackChunk(fallbackModles, fallbackCss);
    }

    private static CssImportData createCssData(JsonObject object) {
        String value = null;
        String id = null;
        String include = null;
        String themeFor = null;
        if (object.hasKey("value")) {
            value = object.getString("value");
        }
        if (object.hasKey("id")) {
            id = object.getString("id");
        }
        if (object.hasKey("include")) {
            include = object.getString("include");
        }
        if (object.hasKey("themeFor")) {
            themeFor = object.getString("themeFor");
        }
        return new CssImportData(value, id, include, themeFor);
    }

    static void validateToolVersion(String tool, String[] toolVersion,
            int supportedMajor, int supportedMinor, int shouldWorkMajor,
            int shouldWorkMinor) throws UnknownVersionException {
        if ("true".equalsIgnoreCase(
                System.getProperty(PARAM_IGNORE_VERSION_CHECKS))) {
            return;
        }

        if (isVersionAtLeast(tool, toolVersion, supportedMajor,
                supportedMinor)) {
            return;
        }
        if (isVersionAtLeast(tool, toolVersion, shouldWorkMajor,
                shouldWorkMinor)) {
            getLogger().warn(String.format(SHOULD_WORK, tool,
                    String.join(".", toolVersion), supportedMajor,
                    supportedMinor, PARAM_IGNORE_VERSION_CHECKS));
            return;
        }

        throw new IllegalStateException(String.format(TOO_OLD, tool,
                String.join(".", toolVersion), supportedMajor, supportedMinor,
                PARAM_IGNORE_VERSION_CHECKS));
    }

    static boolean isVersionAtLeast(String tool, String[] toolVersion,
            int requiredMajor, int requiredMinor)
            throws UnknownVersionException {
        try {
            int major = Integer.parseInt(toolVersion[0]);
            int minor = Integer.parseInt(toolVersion[1]);
            return (major > requiredMajor
                    || (major == requiredMajor && minor >= requiredMinor));
        } catch (NumberFormatException e) {
            throw new UnknownVersionException(tool, "Reported version "
                    + String.join(".", toolVersion) + " could not be parsed",
                    e);
        }
    }

    /**
     * Thrown when detecting the version of a tool fails.
     */
    public static class UnknownVersionException extends Exception {

        /**
         * Constructs an exception telling which tool was being detected and
         * using what command.
         *
         * @param tool
         *            the tool being detected
         * @param extraInfo
         *            extra information which might be helpful to the end user
         */
        public UnknownVersionException(String tool, String extraInfo) {
            super("Unable to detect version of " + tool + ". " + extraInfo);
        }

        /**
         * Constructs an exception telling which tool was being detected and
         * using what command, and the exception causing the failure.
         *
         * @param tool
         *            the tool being detected
         * @param extraInfo
         *            extra information which might be helpful to the end user
         * @param cause
         *            the exception causing the failure
         */
        public UnknownVersionException(String tool, String extraInfo,
                Exception cause) {
            super("Unable to detect version of " + tool + ". " + extraInfo,
                    cause);
        }
    }

    private static String[] getVersion(String tool, List<String> versionCommand)
            throws UnknownVersionException {
        try {
            Process process = FrontendUtils.createProcessBuilder(versionCommand)
                    .start();
            int exitCode = process.waitFor();
            if (exitCode != 0) {
                throw new UnknownVersionException(tool,
                        "Using command " + String.join(" ", versionCommand));
            }
            String output = streamToString(process.getInputStream());
            return parseVersion(output);
        } catch (InterruptedException | IOException e) {
            throw new UnknownVersionException(tool,
                    "Using command " + String.join(" ", versionCommand), e);
        }
    }

    /**
     * Parse the version number of node/npm from the given output.
     *
     * @param output
     *            The output, typically produced by <code>tool --version</code>
     * @return the parsed version as an array with 3 elements
     * @throws IOException
     *             if parsing fails
     */
    static String[] parseVersion(String output) throws IOException {
        Optional<String> lastOuput = Stream.of(output.split("\n"))
                .filter(line -> !line.matches("^[ ]*$"))
                .reduce((first, second) -> second);
        return lastOuput
                .map(line -> line.replaceFirst("^v", "").split("\\.", 3))
                .orElseThrow(() -> new IOException("No output"));
    }

    private static Logger getLogger() {
        return LoggerFactory.getLogger(FrontendUtils.class);
    }
}<|MERGE_RESOLUTION|>--- conflicted
+++ resolved
@@ -121,7 +121,6 @@
     public static final String IMPORTS_NAME = "generated-flow-imports.js";
 
     /**
-<<<<<<< HEAD
      * File name of the index.html in clientSideMode.
      */
     public static final String INDEX_HTML = "index.html";
@@ -135,7 +134,8 @@
      * File name of the index.js in clientSideMode.
      */
     public static final String INDEX_JS = "index.js";
-=======
+
+    /**
      * Name of the file that contains all application imports, javascript, theme
      * and style annotations which are not discovered by the current scanning
      * strategy (but they are in the project classpath). This file is
@@ -144,7 +144,6 @@
      * folder.
      */
     public static final String FALLBACK_IMPORTS_NAME = "generated-flow-imports-fallback.js";
->>>>>>> 7b780429
 
     /**
      * A parameter for overriding the
