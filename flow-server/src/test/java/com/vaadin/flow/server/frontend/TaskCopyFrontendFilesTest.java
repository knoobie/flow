/*
 * Copyright 2000-2019 Vaadin Ltd.
 *
 * Licensed under the Apache License, Version 2.0 (the "License"); you may not
 * use this file except in compliance with the License. You may obtain a copy of
 * the License at
 *
 * http://www.apache.org/licenses/LICENSE-2.0
 *
 * Unless required by applicable law or agreed to in writing, software
 * distributed under the License is distributed on an "AS IS" BASIS, WITHOUT
 * WARRANTIES OR CONDITIONS OF ANY KIND, either express or implied. See the
 * License for the specific language governing permissions and limitations under
 * the License.
 *
 */

package com.vaadin.flow.server.frontend;

import java.io.File;
import java.io.IOException;
import java.util.List;
import java.util.Set;
import java.util.stream.Collectors;
import java.util.stream.Stream;

import org.junit.Assert;
import org.junit.Rule;
import org.junit.Test;
import org.junit.rules.TemporaryFolder;

import static com.vaadin.flow.server.frontend.FrontendUtils.FLOW_NPM_PACKAGE_NAME;
import static com.vaadin.flow.server.frontend.FrontendUtils.NODE_MODULES;

public class TaskCopyFrontendFilesTest extends NodeUpdateTestUtil {
    @Rule
    public TemporaryFolder temporaryFolder = new TemporaryFolder();

    @Test
    public void should_collectJsAndCssFilesFromJars_obsoleteResourceFolder()
            throws IOException {
        should_collectJsAndCssFilesFromJars("jar-with-frontend-resources.jar",
                "dir-with-frontend-resources/");
    }

    @Test
    public void should_collectJsAndCssFilesFromJars_modernResourceFolder()
            throws IOException {
        should_collectJsAndCssFilesFromJars("jar-with-modern-frontend.jar",
                "dir-with-modern-frontend");
    }

    private void should_collectJsAndCssFilesFromJars(String jarFile,
            String fsDir) throws IOException {
        // creating non-existing folder to make sure the execute() creates
        // the folder if missing
        File npmFolder = new File(temporaryFolder.newFolder(), "child/");
        File targetFolder = new File(npmFolder,
                NODE_MODULES + FLOW_NPM_PACKAGE_NAME);

        // contains:
        // - ExampleConnector.js
        // - inline.css
<<<<<<< HEAD
        File jar = TestUtils.getTestJar("jar-with-frontend-resources.jar");
        // Contains:
        // - resourceInFolder.js
        File dir = TestUtils.getTestFolder("dir-with-frontend-resources/");
=======
        File jar = TestUtils.getTestJar(jarFile);
        // Contains:
        // - resourceInFolder.js
        File dir = TestUtils.getTestFolder(fsDir);
>>>>>>> 8a9749c8

        TaskCopyFrontendFiles task = new TaskCopyFrontendFiles(npmFolder,
                jars(jar, dir));

        task.execute();

        List<String> files = TestUtils.listFilesRecursively(targetFolder);
        Assert.assertEquals(3, files.size());

        Assert.assertTrue("Js resource should have been copied from jar file",
                files.contains("ExampleConnector.js"));

        Assert.assertTrue("Css resource should have been copied from jar file",
                files.contains("inline.css"));

<<<<<<< HEAD
        Assert.assertTrue("Js resource should have been copied from resource folder",
=======
        Assert.assertTrue(
                "Js resource should have been copied from resource folder",
>>>>>>> 8a9749c8
                files.contains("resourceInFolder.js"));
    }

    private static Set<File> jars(File... files) {
        return Stream.of(files).collect(Collectors.toSet());
    }
}<|MERGE_RESOLUTION|>--- conflicted
+++ resolved
@@ -61,17 +61,10 @@
         // contains:
         // - ExampleConnector.js
         // - inline.css
-<<<<<<< HEAD
-        File jar = TestUtils.getTestJar("jar-with-frontend-resources.jar");
-        // Contains:
-        // - resourceInFolder.js
-        File dir = TestUtils.getTestFolder("dir-with-frontend-resources/");
-=======
         File jar = TestUtils.getTestJar(jarFile);
         // Contains:
         // - resourceInFolder.js
         File dir = TestUtils.getTestFolder(fsDir);
->>>>>>> 8a9749c8
 
         TaskCopyFrontendFiles task = new TaskCopyFrontendFiles(npmFolder,
                 jars(jar, dir));
@@ -87,12 +80,9 @@
         Assert.assertTrue("Css resource should have been copied from jar file",
                 files.contains("inline.css"));
 
-<<<<<<< HEAD
-        Assert.assertTrue("Js resource should have been copied from resource folder",
-=======
+
         Assert.assertTrue(
                 "Js resource should have been copied from resource folder",
->>>>>>> 8a9749c8
                 files.contains("resourceInFolder.js"));
     }
 
