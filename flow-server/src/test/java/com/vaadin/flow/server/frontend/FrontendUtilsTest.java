/*
 * Copyright 2000-2020 Vaadin Ltd.
 *
 * Licensed under the Apache License, Version 2.0 (the "License"); you may not
 * use this file except in compliance with the License. You may obtain a copy of
 * the License at
 *
 * http://www.apache.org/licenses/LICENSE-2.0
 *
 * Unless required by applicable law or agreed to in writing, software
 * distributed under the License is distributed on an "AS IS" BASIS, WITHOUT
 * WARRANTIES OR CONDITIONS OF ANY KIND, either express or implied. See the
 * License for the specific language governing permissions and limitations under
 * the License.
 */
package com.vaadin.flow.server.frontend;

import java.io.ByteArrayOutputStream;
import java.io.File;
import java.io.FileOutputStream;
import java.io.IOException;
import java.io.PrintStream;
import java.io.UnsupportedEncodingException;
import java.nio.charset.StandardCharsets;
import java.nio.file.Path;
import java.util.Arrays;
import java.util.List;

import org.apache.commons.io.FileUtils;
import org.apache.commons.io.IOUtils;
import org.junit.Assert;
import org.junit.Rule;
import org.junit.Test;
import org.junit.rules.ExpectedException;
import org.junit.rules.TemporaryFolder;
import org.mockito.Mockito;

import com.vaadin.flow.di.Lookup;
import com.vaadin.flow.di.ResourceProvider;
import com.vaadin.flow.function.DeploymentConfiguration;
import com.vaadin.flow.server.MockVaadinServletService;
import com.vaadin.flow.server.ServiceException;
import com.vaadin.flow.server.VaadinContext;
import com.vaadin.flow.server.VaadinService;
import com.vaadin.tests.util.MockDeploymentConfiguration;

import static com.vaadin.flow.server.Constants.STATISTICS_JSON_DEFAULT;
import static com.vaadin.flow.server.Constants.VAADIN_SERVLET_RESOURCES;
import static com.vaadin.flow.server.InitParameters.SERVLET_PARAMETER_STATISTICS_JSON;
import static org.junit.Assert.assertFalse;
import static org.junit.Assert.assertTrue;

public class FrontendUtilsTest {

    private static final String USER_HOME = "user.home";

    @Rule
    public ExpectedException exception = ExpectedException.none();

    @Rule
    public final TemporaryFolder tmpDir = new TemporaryFolder();

    @Test
    public void parseValidVersions() {
        FrontendVersion sixPointO = new FrontendVersion(6, 0);

        FrontendVersion requiredVersionTen = new FrontendVersion(10, 0);
        assertFalse(
                FrontendUtils.isVersionAtLeast(sixPointO, requiredVersionTen));
        assertFalse(FrontendUtils.isVersionAtLeast(sixPointO,
                new FrontendVersion(6, 1)));
        assertTrue(FrontendUtils.isVersionAtLeast(new FrontendVersion("10.0.0"),
                requiredVersionTen));
        assertTrue(FrontendUtils.isVersionAtLeast(new FrontendVersion("10.0.2"),
                requiredVersionTen));
        assertTrue(FrontendUtils.isVersionAtLeast(new FrontendVersion("10.2.0"),
                requiredVersionTen));
    }

    @Test
    public void validateLargerThan_passesForNewVersion() {
        FrontendUtils.validateToolVersion("test", new FrontendVersion("10.0.2"),
                new FrontendVersion(10, 0), new FrontendVersion(10, 0));
        FrontendUtils.validateToolVersion("test", new FrontendVersion("10.1.2"),
                new FrontendVersion(10, 0), new FrontendVersion(10, 0));
        FrontendUtils.validateToolVersion("test", new FrontendVersion("11.0.2"),
                new FrontendVersion(10, 0), new FrontendVersion(10, 0));
    }

    @Test
    public void validateLargerThan_logsForSlightlyOldVersion()
            throws UnsupportedEncodingException {
        PrintStream orgErr = System.err;
        ByteArrayOutputStream out = new ByteArrayOutputStream();
        System.setErr(new PrintStream(out));
        try {
            FrontendUtils.validateToolVersion("test",
                    new FrontendVersion(9, 0, 0), new FrontendVersion(10, 0),
                    new FrontendVersion(8, 0));
            String logged = out.toString("utf-8")
                    // fix for windows
                    .replace("\r", "");
            Assert.assertTrue(logged.contains(
                    "Your installed 'test' version (9.0.0) is not supported but should still work. Supported versions are 10.0+\n"));
        } finally {
            System.setErr(orgErr);
        }
    }

    @Test
    public void validateLargerThan_throwsForOldVersion() {
        try {
            FrontendUtils.validateToolVersion("test",
                    new FrontendVersion(7, 5, 0), new FrontendVersion(10, 0),
                    new FrontendVersion(8, 0));
            Assert.fail("No exception was thrown for old version");
        } catch (IllegalStateException e) {
            Assert.assertTrue(e.getMessage().contains(
                    "Your installed 'test' version (7.5.0) is too old. Supported versions are 10.0+"));
        }
    }

    @Test
    public void parseValidToolVersions() throws IOException {
        Assert.assertEquals("10.11.12",
                FrontendUtils.parseVersionString("v10.11.12"));
        Assert.assertEquals("8.0.0",
                FrontendUtils.parseVersionString("v8.0.0"));
        Assert.assertEquals("8.0.0", FrontendUtils.parseVersionString("8.0.0"));
        Assert.assertEquals("6.9.0", FrontendUtils.parseVersionString(
                "Aktive Codepage: 1252\n" + "6.9.0\n" + ""));
    }

    @Test(expected = IOException.class)
    public void parseEmptyToolVersions() throws IOException {
        FrontendUtils.parseVersionString(" \n");
    }

    @Test
    public void assetsByChunkIsCorrectlyParsedFromStats()
            throws IOException, ServiceException {
        VaadinService service = setupStatsAssetMocks("ValidStats.json");

        String statsAssetsByChunkName = FrontendUtils
                .getStatsAssetsByChunkName(service);

        Assert.assertEquals(
                "{\"bundle\": \"build/vaadin-bundle-1111.cache.js\",\"export\": \"build/vaadin-export-2222.cache.js\"}",
                statsAssetsByChunkName);
    }

    @Test
    public void formattingError_assetsByChunkIsCorrectlyParsedFromStats()
            throws IOException, ServiceException {
        VaadinService service = setupStatsAssetMocks("MissFormatStats.json");

        String statsAssetsByChunkName = FrontendUtils
                .getStatsAssetsByChunkName(service);

        Assert.assertEquals(
                "{\"bundle\": \"build/vaadin-bundle-1111.cache.js\"}",
                statsAssetsByChunkName);
    }

    @Test
    public void noStatsFile_assetsByChunkReturnsNull()
            throws IOException, ServiceException {
        VaadinService service = getServiceWithResource(null);

        String statsAssetsByChunkName = FrontendUtils
                .getStatsAssetsByChunkName(service);

        Assert.assertNull(statsAssetsByChunkName);
    }

    @Test
    public void should_getUnixRelativePath_when_givenTwoPaths() {
        Path sourcePath = Mockito.mock(Path.class);
        Path relativePath = Mockito.mock(Path.class);
        Mockito.when(sourcePath.relativize(Mockito.any()))
                .thenReturn(relativePath);
        Mockito.when(relativePath.toString())
                .thenReturn("this\\is\\windows\\path");

        String relativeUnixPath = FrontendUtils.getUnixRelativePath(sourcePath,
                tmpDir.getRoot().toPath());
        Assert.assertEquals(
                "Should replace windows path separator with unix path separator",
                "this/is/windows/path", relativeUnixPath);
        Mockito.when(relativePath.toString()).thenReturn("this/is/unix/path");

        relativeUnixPath = FrontendUtils.getUnixRelativePath(sourcePath,
                tmpDir.getRoot().toPath());
        Assert.assertEquals(
                "Should keep the same path when it uses unix path separator",
                "this/is/unix/path", relativeUnixPath);
    }

    @Test
    public void faultyStatsFileReturnsNull()
            throws IOException, ServiceException {
        VaadinService service = setupStatsAssetMocks("InvalidStats.json");

        String statsAssetsByChunkName = FrontendUtils
                .getStatsAssetsByChunkName(service);

        Assert.assertNull(statsAssetsByChunkName);
    }

    @Test
    public synchronized void getVaadinHomeDirectory_noVaadinFolder_folderIsCreated()
            throws IOException {
        String originalHome = System.getProperty(USER_HOME);
        File home = tmpDir.newFolder();
        System.setProperty(USER_HOME, home.getPath());
        try {
            File vaadinDir = new File(home, ".vaadin");
            if (vaadinDir.exists()) {
                FileUtils.deleteDirectory(vaadinDir);
            }
            File vaadinHomeDirectory = FrontendUtils.getVaadinHomeDirectory();
            Assert.assertTrue(vaadinHomeDirectory.exists());
            Assert.assertTrue(vaadinHomeDirectory.isDirectory());

            // access it one more time
            vaadinHomeDirectory = FrontendUtils.getVaadinHomeDirectory();
            Assert.assertEquals(".vaadin", vaadinDir.getName());
        } finally {
            System.setProperty(USER_HOME, originalHome);
        }
    }

    @Test(expected = IllegalStateException.class)
    public synchronized void getVaadinHomeDirectory_vaadinFolderIsAFile_throws()
            throws IOException {
        String originalHome = System.getProperty(USER_HOME);
        File home = tmpDir.newFolder();
        System.setProperty(USER_HOME, home.getPath());
        try {
            File vaadinDir = new File(home, ".vaadin");
            if (vaadinDir.exists()) {
                FileUtils.deleteDirectory(vaadinDir);
            }
            vaadinDir.createNewFile();
            FrontendUtils.getVaadinHomeDirectory();
        } finally {
            System.setProperty(USER_HOME, originalHome);
        }
    }

    @Test
    public void commandToString_longCommand_resultIsWrapped() {
        List<String> command = Arrays.asList("./node/node",
                "./node_modules/webpack-dev-server/bin/webpack-dev-server.js",
                "--config", "./webpack.config.js", "--port 57799",
                "--watchDogPort=57798", "-d", "--inline=false");
        String wrappedCommand = FrontendUtils.commandToString(".", command);
        Assert.assertEquals("\n" + "./node/node \\ \n"
                + "    ./node_modules/webpack-dev-server/bin/webpack-dev-server.js \\ \n"
                + "    --config ./webpack.config.js --port 57799 \\ \n"
                + "    --watchDogPort=57798 -d --inline=false \n",
                wrappedCommand);
    }

    @Test
    public void commandToString_commandContainsBaseDir_baseDirIsReplaced() {
        List<String> command = Arrays.asList("./node/node",
                "/somewhere/not/disclosable/node_modules/webpack-dev-server/bin/webpack-dev-server.js");
        String wrappedCommand = FrontendUtils
                .commandToString("/somewhere/not/disclosable", command);
        Assert.assertEquals("\n" + "./node/node \\ \n"
                + "    ./node_modules/webpack-dev-server/bin/webpack-dev-server.js \n",
                wrappedCommand);
    }

    @Test
<<<<<<< HEAD
    public void parseManifestJson_returnsValidPaths() {
        String manifestJson = "{\"index.html\": \"index.html\", \"sw.js\": " +
                "\"sw.js\", \"favicon.ico\": \"favicon.ico\", \"index.ts\": " +
                "\"VAADIN/build/vaadin-bundle-index.js\"}";
        List<String> manifestPaths =
                FrontendUtils.parseManifestPaths(manifestJson);
        Assert.assertTrue("Should list bundle path",
                manifestPaths.contains("/VAADIN/build/vaadin-bundle-index.js"));
        Assert.assertTrue("Should list /sw.js",
                manifestPaths.contains("/sw.js"));
        Assert.assertTrue("Should list /favicon.ico",
                manifestPaths.contains("/favicon.ico"));
        Assert.assertFalse("Should not list /index.html",
                manifestPaths.contains("/index.html"));
    }

    private VaadinService setupStatsAssetMocks(String statsFile)
=======
    public void getStatsContent_getStatsFromClassPath_delegateToGetApplicationResource()
>>>>>>> 96317da5
            throws IOException {
        VaadinService service = Mockito.mock(VaadinService.class);

        ResourceProvider provider = mockResourceProvider(service);

        FrontendUtils.getStatsContent(service);

        Mockito.verify(provider).getApplicationResource(service, "foo");
    }

    @Test
    public void getStatsAssetsByChunkName_getStatsFromClassPath_delegateToGetApplicationResource()
            throws IOException {
        VaadinService service = Mockito.mock(VaadinService.class);

        ResourceProvider provider = mockResourceProvider(service);

        FrontendUtils.getStatsAssetsByChunkName(service);

        Mockito.verify(provider).getApplicationResource(service, "foo");
    }

    private ResourceProvider mockResourceProvider(VaadinService service) {
        DeploymentConfiguration config = Mockito
                .mock(DeploymentConfiguration.class);

        VaadinContext context = Mockito.mock(VaadinContext.class);
        Lookup lookup = Mockito.mock(Lookup.class);
        Mockito.when(context.getAttribute(Lookup.class)).thenReturn(lookup);

        ResourceProvider provider = Mockito.mock(ResourceProvider.class);
        Mockito.when(lookup.lookup(ResourceProvider.class))
                .thenReturn(provider);

        Mockito.when(service.getDeploymentConfiguration()).thenReturn(config);
        Mockito.when(service.getContext()).thenReturn(context);

        Mockito.when(config.isProductionMode()).thenReturn(true);

        Mockito.when(config.getStringProperty(SERVLET_PARAMETER_STATISTICS_JSON,
                VAADIN_SERVLET_RESOURCES + STATISTICS_JSON_DEFAULT))
                .thenReturn("foo");
        return provider;
    }

    private VaadinService setupStatsAssetMocks(String statsFile)
            throws IOException, ServiceException {
        String stats = IOUtils.toString(FrontendUtilsTest.class.getClassLoader()
                .getResourceAsStream(statsFile), StandardCharsets.UTF_8);

        return getServiceWithResource(stats);
    }

    private VaadinService getServiceWithResource(String content)
            throws ServiceException, IOException {
        MockDeploymentConfiguration configuration = new MockDeploymentConfiguration();
        configuration.setProductionMode(true);
        VaadinService service = new MockVaadinServletService(configuration);

        VaadinContext context = service.getContext();

        Lookup lookup = Mockito.mock(Lookup.class);
        context.setAttribute(Lookup.class, lookup);

        ResourceProvider provider = Mockito.mock(ResourceProvider.class);

        Mockito.when(lookup.lookup(ResourceProvider.class))
                .thenReturn(provider);

        if (content != null) {
            File tmpFile = tmpDir.newFile();
            try (FileOutputStream outputStream = new FileOutputStream(
                    tmpFile)) {
                IOUtils.write(content, outputStream, StandardCharsets.UTF_8);
            }
            Mockito.when(provider.getApplicationResource(service,
                    VAADIN_SERVLET_RESOURCES + STATISTICS_JSON_DEFAULT))
                    .thenReturn(tmpFile.toURI().toURL());
        }

        return service;
    }

}<|MERGE_RESOLUTION|>--- conflicted
+++ resolved
@@ -274,7 +274,6 @@
     }
 
     @Test
-<<<<<<< HEAD
     public void parseManifestJson_returnsValidPaths() {
         String manifestJson = "{\"index.html\": \"index.html\", \"sw.js\": " +
                 "\"sw.js\", \"favicon.ico\": \"favicon.ico\", \"index.ts\": " +
@@ -291,10 +290,7 @@
                 manifestPaths.contains("/index.html"));
     }
 
-    private VaadinService setupStatsAssetMocks(String statsFile)
-=======
     public void getStatsContent_getStatsFromClassPath_delegateToGetApplicationResource()
->>>>>>> 96317da5
             throws IOException {
         VaadinService service = Mockito.mock(VaadinService.class);
 
