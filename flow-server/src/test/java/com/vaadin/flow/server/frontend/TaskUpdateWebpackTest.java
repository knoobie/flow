--- conflicted
+++ resolved
@@ -61,7 +61,7 @@
         webpackUpdater = new TaskUpdateWebpack(frontendFolder, baseDir,
                 new File(baseDir, TARGET + "classes"), WEBPACK_CONFIG,
                 WEBPACK_GENERATED,
-                new File(baseDir, DEFAULT_GENERATED_DIR + IMPORTS_NAME));
+                new File(baseDir, DEFAULT_GENERATED_DIR + IMPORTS_NAME), false);
 
         webpackConfig = new File(baseDir, WEBPACK_CONFIG);
         webpackGenerated = new File(baseDir, WEBPACK_GENERATED);
@@ -103,7 +103,7 @@
         webpackUpdater = new TaskUpdateWebpack(frontendFolder, baseDir,
                 new File(baseDir, TARGET + "classes"), WEBPACK_CONFIG,
                 WEBPACK_GENERATED,
-                new File(baseDir, DEFAULT_GENERATED_DIR + IMPORTS_NAME));
+                new File(baseDir, DEFAULT_GENERATED_DIR + IMPORTS_NAME), false);
 
         webpackUpdater.execute();
 
@@ -147,7 +147,7 @@
 
         TaskUpdateWebpack newUpdater = new TaskUpdateWebpack(frontendFolder,
                 baseDir, new File(baseDir, "foo"), WEBPACK_CONFIG,
-                WEBPACK_GENERATED, new File(baseDir, "bar"));
+                WEBPACK_GENERATED, new File(baseDir, "bar"), false);
         newUpdater.execute();
 
         assertWebpackGeneratedConfigContent("bar", "foo");
@@ -159,7 +159,6 @@
 
     }
 
-<<<<<<< HEAD
     @Test
     public void should_notSetClientSideBootstrapMode_when_runningByDefault()
             throws IOException {
@@ -179,7 +178,7 @@
     public void should_setClientSideBootstrapMode_when_itIsSet()
             throws IOException {
         webpackUpdater = new TaskUpdateWebpack(
-                baseDir,
+                frontendFolder, baseDir,
                 new File(baseDir, TARGET + "classes"),
                 WEBPACK_CONFIG, WEBPACK_GENERATED,
                 new File(baseDir, DEFAULT_GENERATED_DIR + IMPORTS_NAME), true);
@@ -194,11 +193,8 @@
 
     }
 
-    private void assertWebpackGeneratedConfigContent(String entryPoint, String outputFolder) throws IOException {
-=======
     private void assertWebpackGeneratedConfigContent(String entryPoint,
             String outputFolder) throws IOException {
->>>>>>> 0caf08b5
 
         List<String> webpackContents = Files.lines(webpackGenerated.toPath())
                 .collect(Collectors.toList());
