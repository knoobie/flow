package com.vaadin.flow.server.startup;

<<<<<<< HEAD
import static com.vaadin.flow.server.Constants.RESOURCES_FRONTEND_DEFAULT;
import static com.vaadin.flow.server.Constants.SERVLET_PARAMETER_COMPATIBILITY_MODE;
import static com.vaadin.flow.server.Constants.SERVLET_PARAMETER_PRODUCTION_MODE;
import static com.vaadin.flow.server.Constants.SERVLET_PARAMETER_REUSE_DEV_SERVER;
import static org.junit.Assert.assertEquals;
import static org.junit.Assert.assertFalse;
import static org.junit.Assert.assertNotNull;
import static org.junit.Assert.assertNull;
import static org.junit.Assert.assertTrue;

=======
>>>>>>> 8a9749c8
import java.io.File;
import java.io.IOException;
import java.net.URL;
import java.util.ArrayList;
import java.util.Arrays;
import java.util.Collections;
import java.util.EventListener;
import java.util.HashSet;
import java.util.List;

<<<<<<< HEAD
import com.vaadin.flow.component.dependency.JsModule;
import com.vaadin.flow.server.DevModeHandler;
import com.vaadin.flow.server.startup.DevModeInitializer.VisitedClasses;

=======
import net.jcip.annotations.NotThreadSafe;
>>>>>>> 8a9749c8
import org.junit.Rule;
import org.junit.Test;
import org.junit.rules.ExpectedException;
import org.mockito.ArgumentCaptor;
import org.mockito.Mockito;

<<<<<<< HEAD
import net.jcip.annotations.NotThreadSafe;
=======
import com.vaadin.flow.component.dependency.JsModule;
import com.vaadin.flow.server.Constants;
import com.vaadin.flow.server.DevModeHandler;
import com.vaadin.flow.server.startup.DevModeInitializer.VisitedClasses;

import static com.vaadin.flow.server.Constants.SERVLET_PARAMETER_COMPATIBILITY_MODE;
import static com.vaadin.flow.server.Constants.SERVLET_PARAMETER_PRODUCTION_MODE;
import static com.vaadin.flow.server.Constants.SERVLET_PARAMETER_REUSE_DEV_SERVER;
import static org.junit.Assert.assertEquals;
import static org.junit.Assert.assertFalse;
import static org.junit.Assert.assertNotNull;
import static org.junit.Assert.assertNull;
import static org.junit.Assert.assertTrue;
>>>>>>> 8a9749c8

@NotThreadSafe
public class DevModeInitializerTest extends DevModeInitializerTestBase {

    @JsModule("foo")
    public static class Visited {
    }

    public static class NotVisitedWithoutDeps {
    }

    @JsModule("foo")
    public static class NotVisitedWithDeps {
    }

    public static class WithoutDepsSubclass extends NotVisitedWithoutDeps {
    }

    public static class WithDepsSubclass extends NotVisitedWithDeps {
    }

    public static class VisitedSubclass extends Visited {
    }

    @Rule
    public ExpectedException exception = ExpectedException.none();
<<<<<<< HEAD

    @Test
    public void loadingJars_allFilesExist() throws IOException {
        // Create jar urls for test
        URL jar = new URL("jar:" + this.getClass().getResource("/").toString()
                .replace("target/test-classes/", "")
                + "src/test/resources/with%20space/jar-with-frontend-resources.jar!/META-INF/resources/frontend");
        List<URL> urls = new ArrayList<>();
        urls.add(jar);

        // Create mock loader with the single jar to be found
        ClassLoader classLoader = Mockito.mock(ClassLoader.class);
        Mockito.when(classLoader.getResources(RESOURCES_FRONTEND_DEFAULT))
                .thenReturn(Collections.enumeration(urls));

        // load jars from classloader
        List<File> jarFilesFromClassloader = new ArrayList<>(
                DevModeInitializer.getFrontendLocationsFromClassloader(classLoader));
=======

    @Test
    public void loadingJars_useModernResourcesFolder_allFilesExist()
            throws IOException {
        loadingJars_allFilesExist(Constants.RESOURCES_FRONTEND_DEFAULT);
    }

    @Test
    public void loadingJars_useObsoleteResourcesFolder_allFilesExist()
            throws IOException {
        loadingJars_allFilesExist(
                Constants.COMPATIBILITY_RESOURCES_FRONTEND_DEFAULT);
    }

    @Test
    public void loadingFsResources_useModernResourcesFolder_allFilesExist()
            throws IOException {
        loadingFsResources_allFilesExist("/dir-with-modern-frontend/",
                Constants.RESOURCES_FRONTEND_DEFAULT);
    }
>>>>>>> 8a9749c8

    @Test
    public void loadingFsResources_useObsoleteResourcesFolder_allFilesExist()
            throws IOException {
        loadingFsResources_allFilesExist("/dir-with-frontend-resources/",
                Constants.COMPATIBILITY_RESOURCES_FRONTEND_DEFAULT);
    }

    @Test
    public void should_Run_Updaters() throws Exception {
        runOnStartup();
        assertNotNull(DevModeHandler.getDevModeHandler());
    }

    @Test
    public void should_Run_Updaters_when_NoNodeConfFiles() throws Exception {
        webpackFile.delete();
        mainPackageFile.delete();
        appPackageFile.delete();
        runOnStartup();
        assertNotNull(getDevModeHandler());
    }

    @Test
    public void should_Not_Run_Updaters_when_NoMainPackageFile()
            throws Exception {
        mainPackageFile.delete();
        assertNull(getDevModeHandler());
    }

    @Test
    public void should_Run_Updaters_when_NoAppPackageFile() throws Exception {
        appPackageFile.delete();
        runOnStartup();
        assertNotNull(getDevModeHandler());
    }

    @Test
    public void should_Run_Updaters_when_NoWebpackFile() throws Exception {
        webpackFile.delete();
        runOnStartup();
        assertNotNull(getDevModeHandler());
    }

    @Test
    public void should_Not_Run_Updaters_inBowerMode() throws Exception {
<<<<<<< HEAD
        System.clearProperty("vaadin." + SERVLET_PARAMETER_COMPATIBILITY_MODE);
=======
        System.setProperty("vaadin." + SERVLET_PARAMETER_COMPATIBILITY_MODE,
                "true");
>>>>>>> 8a9749c8
        DevModeInitializer devModeInitializer = new DevModeInitializer();
        devModeInitializer.onStartup(classes, servletContext);
        assertNull(DevModeHandler.getDevModeHandler());
    }

    @Test
    public void should_Not_Run_Updaters_inProductionMode() throws Exception {
        System.setProperty("vaadin." + SERVLET_PARAMETER_PRODUCTION_MODE,
                "true");
        DevModeInitializer devModeInitializer = new DevModeInitializer();
        devModeInitializer.onStartup(classes, servletContext);
        assertNull(DevModeHandler.getDevModeHandler());
    }

    @Test
    public void should_Not_AddContextListener() throws Exception {
<<<<<<< HEAD
        ArgumentCaptor<? extends EventListener> arg = ArgumentCaptor.forClass(EventListener.class);
        runOnStartup();
        Mockito.verify(servletContext, Mockito.never()).addListener(arg.capture());
=======
        ArgumentCaptor<? extends EventListener> arg = ArgumentCaptor
                .forClass(EventListener.class);
        runOnStartup();
        Mockito.verify(servletContext, Mockito.never())
                .addListener(arg.capture());
>>>>>>> 8a9749c8
    }

    @Test
    public void listener_should_stopDevModeHandler_onDestroy()
            throws Exception {
        initParams.put(SERVLET_PARAMETER_REUSE_DEV_SERVER, "false");

        runOnStartup();

        assertNotNull(DevModeHandler.getDevModeHandler());

        runDestroy();

        assertNull(DevModeHandler.getDevModeHandler());
    }

    @Test
    public void visitedDependencies() {
        VisitedClasses visited = new VisitedClasses(new HashSet<>(Arrays
                .asList(Object.class.getName(), Visited.class.getName())));

        assertTrue("Dependencies are ok for a visited class",
                visited.allDependenciesVisited(Visited.class));

        assertTrue(
                "Dependencies are ok for an unvisited class without dependencies",
                visited.allDependenciesVisited(NotVisitedWithoutDeps.class));
        assertFalse(
                "Dependnecies are not ok for an unvisited class with dependencies",
                visited.allDependenciesVisited(NotVisitedWithDeps.class));

        assertTrue(
                "Dependencies are ok for an unvisited class without dependencies if super class is ok",
                visited.allDependenciesVisited(VisitedSubclass.class));
        assertTrue(
                "Dependencies are ok for an unvisited class without dependencies if super class is ok",
                visited.allDependenciesVisited(WithoutDepsSubclass.class));
        assertFalse(
                "Dependencies are  not ok for an unvisited class without dependencies if super class is not ok",
                visited.allDependenciesVisited(WithDepsSubclass.class));
    }

    private void loadingJars_allFilesExist(String resourcesFolder)
            throws IOException {
        // Create jar urls for test
        URL jar = new URL("jar:"
                + this.getClass().getResource("/").toString()
                        .replace("target/test-classes/", "")
                + "src/test/resources/with%20space/jar-with-frontend-resources.jar!/META-INF/resources/frontend");
        List<URL> urls = new ArrayList<>();
        urls.add(jar);

        // Create mock loader with the single jar to be found
        ClassLoader classLoader = Mockito.mock(ClassLoader.class);
        Mockito.when(classLoader.getResources(resourcesFolder))
                .thenReturn(Collections.enumeration(urls));

        // load jars from classloader
        List<File> jarFilesFromClassloader = new ArrayList<>(DevModeInitializer
                .getFrontendLocationsFromClassloader(classLoader));

        // Assert that jar was found and accepted
        assertEquals("One jar should have been found and added as a File", 1,
                jarFilesFromClassloader.size());
        // Assert that the file can be found from the filesystem by the given
        // path.
        assertTrue("File in path 'with space' doesn't load from given path",
                jarFilesFromClassloader.get(0).exists());
    }

    private void loadingFsResources_allFilesExist(String resourcesRoot,
            String resourcesFolder) throws IOException {
        List<URL> urls = Collections.singletonList(
                getClass().getResource(resourcesRoot + resourcesFolder));

        // Create mock loader with the single jar to be found
        ClassLoader classLoader = Mockito.mock(ClassLoader.class);
        Mockito.when(classLoader.getResources(resourcesFolder))
                .thenReturn(Collections.enumeration(urls));

        // load jars from classloader
        List<File> locations = new ArrayList<>(DevModeInitializer
                .getFrontendLocationsFromClassloader(classLoader));

        // Assert that resource was found and accepted
        assertEquals("One resource should have been found and added as a File",
                1, locations.size());
        // Assert that the file can be found from the filesystem by the given
        // path.
        assertTrue("Resource doesn't load from given path",
                locations.get(0).exists());
    }

}<|MERGE_RESOLUTION|>--- conflicted
+++ resolved
@@ -1,18 +1,6 @@
 package com.vaadin.flow.server.startup;
 
-<<<<<<< HEAD
-import static com.vaadin.flow.server.Constants.RESOURCES_FRONTEND_DEFAULT;
-import static com.vaadin.flow.server.Constants.SERVLET_PARAMETER_COMPATIBILITY_MODE;
-import static com.vaadin.flow.server.Constants.SERVLET_PARAMETER_PRODUCTION_MODE;
-import static com.vaadin.flow.server.Constants.SERVLET_PARAMETER_REUSE_DEV_SERVER;
-import static org.junit.Assert.assertEquals;
-import static org.junit.Assert.assertFalse;
-import static org.junit.Assert.assertNotNull;
-import static org.junit.Assert.assertNull;
-import static org.junit.Assert.assertTrue;
-
-=======
->>>>>>> 8a9749c8
+
 import java.io.File;
 import java.io.IOException;
 import java.net.URL;
@@ -23,23 +11,14 @@
 import java.util.HashSet;
 import java.util.List;
 
-<<<<<<< HEAD
-import com.vaadin.flow.component.dependency.JsModule;
-import com.vaadin.flow.server.DevModeHandler;
-import com.vaadin.flow.server.startup.DevModeInitializer.VisitedClasses;
-
-=======
+
 import net.jcip.annotations.NotThreadSafe;
->>>>>>> 8a9749c8
 import org.junit.Rule;
 import org.junit.Test;
 import org.junit.rules.ExpectedException;
 import org.mockito.ArgumentCaptor;
 import org.mockito.Mockito;
 
-<<<<<<< HEAD
-import net.jcip.annotations.NotThreadSafe;
-=======
 import com.vaadin.flow.component.dependency.JsModule;
 import com.vaadin.flow.server.Constants;
 import com.vaadin.flow.server.DevModeHandler;
@@ -53,7 +32,6 @@
 import static org.junit.Assert.assertNotNull;
 import static org.junit.Assert.assertNull;
 import static org.junit.Assert.assertTrue;
->>>>>>> 8a9749c8
 
 @NotThreadSafe
 public class DevModeInitializerTest extends DevModeInitializerTestBase {
@@ -80,26 +58,6 @@
 
     @Rule
     public ExpectedException exception = ExpectedException.none();
-<<<<<<< HEAD
-
-    @Test
-    public void loadingJars_allFilesExist() throws IOException {
-        // Create jar urls for test
-        URL jar = new URL("jar:" + this.getClass().getResource("/").toString()
-                .replace("target/test-classes/", "")
-                + "src/test/resources/with%20space/jar-with-frontend-resources.jar!/META-INF/resources/frontend");
-        List<URL> urls = new ArrayList<>();
-        urls.add(jar);
-
-        // Create mock loader with the single jar to be found
-        ClassLoader classLoader = Mockito.mock(ClassLoader.class);
-        Mockito.when(classLoader.getResources(RESOURCES_FRONTEND_DEFAULT))
-                .thenReturn(Collections.enumeration(urls));
-
-        // load jars from classloader
-        List<File> jarFilesFromClassloader = new ArrayList<>(
-                DevModeInitializer.getFrontendLocationsFromClassloader(classLoader));
-=======
 
     @Test
     public void loadingJars_useModernResourcesFolder_allFilesExist()
@@ -120,7 +78,6 @@
         loadingFsResources_allFilesExist("/dir-with-modern-frontend/",
                 Constants.RESOURCES_FRONTEND_DEFAULT);
     }
->>>>>>> 8a9749c8
 
     @Test
     public void loadingFsResources_useObsoleteResourcesFolder_allFilesExist()
@@ -167,12 +124,8 @@
 
     @Test
     public void should_Not_Run_Updaters_inBowerMode() throws Exception {
-<<<<<<< HEAD
-        System.clearProperty("vaadin." + SERVLET_PARAMETER_COMPATIBILITY_MODE);
-=======
         System.setProperty("vaadin." + SERVLET_PARAMETER_COMPATIBILITY_MODE,
                 "true");
->>>>>>> 8a9749c8
         DevModeInitializer devModeInitializer = new DevModeInitializer();
         devModeInitializer.onStartup(classes, servletContext);
         assertNull(DevModeHandler.getDevModeHandler());
@@ -189,17 +142,11 @@
 
     @Test
     public void should_Not_AddContextListener() throws Exception {
-<<<<<<< HEAD
-        ArgumentCaptor<? extends EventListener> arg = ArgumentCaptor.forClass(EventListener.class);
-        runOnStartup();
-        Mockito.verify(servletContext, Mockito.never()).addListener(arg.capture());
-=======
         ArgumentCaptor<? extends EventListener> arg = ArgumentCaptor
                 .forClass(EventListener.class);
         runOnStartup();
         Mockito.verify(servletContext, Mockito.never())
                 .addListener(arg.capture());
->>>>>>> 8a9749c8
     }
 
     @Test
