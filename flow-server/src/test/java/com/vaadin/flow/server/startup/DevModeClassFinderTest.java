/*
 * Copyright 2000-2019 Vaadin Ltd.
 *
 * Licensed under the Apache License, Version 2.0 (the "License"); you may not
 * use this file except in compliance with the License. You may obtain a copy of
 * the License at
 *
 * http://www.apache.org/licenses/LICENSE-2.0
 *
 * Unless required by applicable law or agreed to in writing, software
 * distributed under the License is distributed on an "AS IS" BASIS, WITHOUT
 * WARRANTIES OR CONDITIONS OF ANY KIND, either express or implied. See the
 * License for the specific language governing permissions and limitations under
 * the License.
 */
package com.vaadin.flow.server.startup;

import javax.servlet.annotation.HandlesTypes;

import java.util.Arrays;
import java.util.Collection;
import java.util.Collections;
import java.util.List;
import java.util.stream.Collectors;
import java.util.stream.Stream;

import org.junit.Assert;
import org.junit.Test;

import com.vaadin.flow.component.WebComponentExporter;
import com.vaadin.flow.component.WebComponentExporterFactory;
import com.vaadin.flow.component.dependency.CssImport;
import com.vaadin.flow.component.dependency.JavaScript;
import com.vaadin.flow.component.dependency.JsModule;
import com.vaadin.flow.component.dependency.NpmPackage;
import com.vaadin.flow.router.HasErrorParameter;
import com.vaadin.flow.router.Route;
import com.vaadin.flow.server.SessionInitListener;
import com.vaadin.flow.server.UIInitListener;
import com.vaadin.flow.server.VaadinServiceInitListener;
import com.vaadin.flow.server.startup.DevModeInitializer.DevModeClassFinder;
import com.vaadin.flow.theme.NoTheme;
import com.vaadin.flow.theme.Theme;
import com.vaadin.flow.theme.ThemeDefinition;

import static org.junit.Assert.assertTrue;

public class DevModeClassFinderTest {

    private DevModeClassFinder classFinder = new DevModeClassFinder(
            Collections.emptySet());

    @Test
    public void applicableClasses_knownClasses() {
        Collection<Class<?>> classes = getApplicableClasses();
<<<<<<< HEAD

        List<Class<?>> knownClasses = Arrays.asList(
            Route.class,
            UIInitListener.class,
            VaadinServiceInitListener.class,
            ExportsWebComponent.class,
            NpmPackage.class,
            NpmPackage.Container.class,
            JsModule.class,
            JsModule.Container.class,
            JavaScript.class,
            JavaScript.Container.class,
            CssImport.class,
            CssImport.Container.class,
            Theme.class,
            NoTheme.class,
            HasErrorParameter.class);

        for (Class<?> clz : classes) {
            assertTrue("should be a known class " + clz.getName(), knownClasses.contains(clz));
        }
        Assert.assertEquals(knownClasses.size(), classes.size());
        Assert.assertEquals(15, classes.size());
=======
        Assert.assertTrue(classes.contains(Route.class));
        Assert.assertTrue(classes.contains(UIInitListener.class));
        Assert.assertTrue(classes.contains(VaadinServiceInitListener.class));
        Assert.assertTrue(classes.contains(WebComponentExporter.class));
        Assert.assertTrue(classes.contains(WebComponentExporterFactory.class));
        Assert.assertTrue(classes.contains(NpmPackage.class));
        Assert.assertTrue(classes.contains(NpmPackage.Container.class));
        Assert.assertTrue(classes.contains(JsModule.class));
        Assert.assertTrue(classes.contains(JsModule.Container.class));
        Assert.assertTrue(classes.contains(JavaScript.class));
        Assert.assertTrue(classes.contains(JavaScript.Container.class));
        Assert.assertTrue(classes.contains(CssImport.class));
        Assert.assertTrue(classes.contains(CssImport.Container.class));
        Assert.assertTrue(classes.contains(Theme.class));
        Assert.assertTrue(classes.contains(NoTheme.class));
        Assert.assertTrue(classes.contains(HasErrorParameter.class));

        Assert.assertEquals(16, classes.size());
>>>>>>> 089f3aa6
    }

    @Test
    public void callGetSubTypesOfByClass_expectedType_doesNotThrow() {
        for (Class<?> clazz : getApplicableClasses()) {
            classFinder.getSubTypesOf(clazz);
        }
    }

    @Test
    public void callGetSubTypesOfByName_expectedType_doesNotThrow()
            throws ClassNotFoundException {
        for (Class<?> clazz : getApplicableClasses()) {
            classFinder.getSubTypesOf(clazz.getName());
        }
    }

    @Test
    public void callGetgetAnnotatedClassesByName_expectedType_doesNotThrow()
            throws ClassNotFoundException {
        for (Class<?> clazz : getApplicableClasses()) {
            classFinder.getAnnotatedClasses(clazz.getName());
        }
    }

    @Test
    public void callGetgetAnnotatedClassesByClass_expectedType_doesNotThrow()
            throws ClassNotFoundException {
        for (Class<?> clazz : getApplicableClasses()) {
            if (clazz.isAnnotation()) {
                classFinder.getAnnotatedClasses((Class) clazz);
            }
        }
    }

    @Test(expected = IllegalArgumentException.class)
    public void callGetgetAnnotatedClassesByClass_unexpectedType_throw() {
        classFinder.getAnnotatedClasses(Test.class);
    }

    @Test(expected = IllegalArgumentException.class)
    public void callGetgetAnnotatedClassesByName_unexpectedType_throw()
            throws ClassNotFoundException {
        classFinder.getAnnotatedClasses(ThemeDefinition.class.getName());
    }

    @Test(expected = IllegalArgumentException.class)
    public void callGetSubTypesOfByClass_unexpectedType_throw() {
        DevModeClassFinder classFinder = new DevModeClassFinder(
                Collections.emptySet());
        classFinder.getSubTypesOf(Object.class);
    }

    @Test(expected = IllegalArgumentException.class)
    public void callGetSubTypesOfByName_unexpectedType_throw()
            throws ClassNotFoundException {
        classFinder.getSubTypesOf(SessionInitListener.class.getName());
    }

    private Collection<Class<?>> getApplicableClasses() {
        HandlesTypes handlesTypes = DevModeInitializer.class
                .getAnnotation(HandlesTypes.class);
        return Stream.of(handlesTypes.value()).collect(Collectors.toList());
    }
}<|MERGE_RESOLUTION|>--- conflicted
+++ resolved
@@ -53,13 +53,13 @@
     @Test
     public void applicableClasses_knownClasses() {
         Collection<Class<?>> classes = getApplicableClasses();
-<<<<<<< HEAD
 
         List<Class<?>> knownClasses = Arrays.asList(
             Route.class,
             UIInitListener.class,
             VaadinServiceInitListener.class,
-            ExportsWebComponent.class,
+            WebComponentExporter.class,
+            WebComponentExporterFactory.class,
             NpmPackage.class,
             NpmPackage.Container.class,
             JsModule.class,
@@ -76,27 +76,6 @@
             assertTrue("should be a known class " + clz.getName(), knownClasses.contains(clz));
         }
         Assert.assertEquals(knownClasses.size(), classes.size());
-        Assert.assertEquals(15, classes.size());
-=======
-        Assert.assertTrue(classes.contains(Route.class));
-        Assert.assertTrue(classes.contains(UIInitListener.class));
-        Assert.assertTrue(classes.contains(VaadinServiceInitListener.class));
-        Assert.assertTrue(classes.contains(WebComponentExporter.class));
-        Assert.assertTrue(classes.contains(WebComponentExporterFactory.class));
-        Assert.assertTrue(classes.contains(NpmPackage.class));
-        Assert.assertTrue(classes.contains(NpmPackage.Container.class));
-        Assert.assertTrue(classes.contains(JsModule.class));
-        Assert.assertTrue(classes.contains(JsModule.Container.class));
-        Assert.assertTrue(classes.contains(JavaScript.class));
-        Assert.assertTrue(classes.contains(JavaScript.Container.class));
-        Assert.assertTrue(classes.contains(CssImport.class));
-        Assert.assertTrue(classes.contains(CssImport.Container.class));
-        Assert.assertTrue(classes.contains(Theme.class));
-        Assert.assertTrue(classes.contains(NoTheme.class));
-        Assert.assertTrue(classes.contains(HasErrorParameter.class));
-
-        Assert.assertEquals(16, classes.size());
->>>>>>> 089f3aa6
     }
 
     @Test
